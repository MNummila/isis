--- conflicted
+++ resolved
@@ -22,13 +22,17 @@
 import java.util.Map;
 import java.util.Properties;
 import java.util.Set;
+
 import javax.jdo.JDOHelper;
 import javax.jdo.PersistenceManager;
 import javax.jdo.PersistenceManagerFactory;
+
 import com.google.common.base.Joiner;
 import com.google.common.collect.Maps;
+
 import org.datanucleus.NucleusContext;
 import org.datanucleus.NucleusContextHelper;
+import org.datanucleus.PersistenceNucleusContext;
 import org.datanucleus.PropertyNames;
 import org.datanucleus.StoreNucleusContext;
 import org.datanucleus.api.jdo.JDOPersistenceManagerFactory;
@@ -76,10 +80,11 @@
     }
 
     ///////////////////////////////////////////////////////////////////////////
-
+    //
+    ///////////////////////////////////////////////////////////////////////////
+    
     private final Set<String> persistableClassNameSet;
-    private final IsisConfiguration jdoObjectstoreConfig;
-    private final Map<String, String> datanucleusProps;
+    private final Map<String, String> props;
     
     private final IsisLifecycleListener lifecycleListener;
     private final FrameworkSynchronizer synchronizer;
@@ -88,81 +93,41 @@
     private PersistenceManagerFactory persistenceManagerFactory;
 
     public DataNucleusApplicationComponents(
-            final IsisConfiguration jdoObjectstoreConfig,
-            final Map<String, String> datanucleusProps,
+            final Map<String, String> props, 
             final Set<String> persistableClassNameSet) {
     
-        this.datanucleusProps = datanucleusProps;
+        this.props = props;
         this.persistableClassNameSet = persistableClassNameSet;
-        this.jdoObjectstoreConfig = jdoObjectstoreConfig;
 
         this.synchronizer = new FrameworkSynchronizer();
         this.lifecycleListener = new IsisLifecycleListener(synchronizer);
 
-        initialize();
+        init(props, persistableClassNameSet);
         
         // for JRebel plugin
         instance = this;
     }
 
-    private void initialize() {
+    private void init(final Map<String, String> props, final Set<String> persistableClassNameSet) {
         final String persistableClassNames = Joiner.on(',').join(persistableClassNameSet);
         
-        datanucleusProps.put("datanucleus.autoStartClassNames", persistableClassNames);
-        persistenceManagerFactory = JDOHelper.getPersistenceManagerFactory(datanucleusProps);
-
-<<<<<<< HEAD
-        final boolean createSchema = Boolean.parseBoolean(datanucleusProps.get("datanucleus.autoCreateSchema"));
-=======
-        final boolean createSchema = (Boolean.parseBoolean( props.get(PropertyNames.PROPERTY_SCHEMA_AUTOCREATE_SCHEMA) ) ||
-                Boolean.parseBoolean( props.get(PropertyNames.PROPERTY_SCHEMA_AUTOCREATE_ALL) ));
->>>>>>> ec2a3b6e
+        props.put("datanucleus.autoStartClassNames", persistableClassNames);
+        persistenceManagerFactory = JDOHelper.getPersistenceManagerFactory(props);
+
+        final boolean createSchema = Boolean.parseBoolean( props.get("datanucleus.autoCreateSchema") );
         if(createSchema) {
-            createSchema();
+            createSchema(props, persistableClassNameSet);
         }
 
         namedQueryByName = catalogNamedQueries(persistableClassNameSet);
-    }
-    
-<<<<<<< HEAD
-    private void createSchema() {
-        final JDOPersistenceManagerFactory jdopmf = (JDOPersistenceManagerFactory)persistenceManagerFactory;
-        final NucleusContext nucleusContext = jdopmf.getNucleusContext();
-        final StoreManager storeManager = nucleusContext.getStoreManager();
-        final MetaDataManager metaDataManager = nucleusContext.getMetaDataManager();
-
-        registerMetadataListener(metaDataManager);
-        if (storeManager instanceof SchemaAwareStoreManager) {
-            final SchemaAwareStoreManager schemaAwareStoreManager = (SchemaAwareStoreManager) storeManager;
-            schemaAwareStoreManager.createSchema(persistableClassNameSet, asProperties(datanucleusProps));
-        }
-    }
-
-    private void registerMetadataListener(final MetaDataManager metaDataManager) {
-        final MetaDataListener listener = createMetaDataListener();
-        if(listener instanceof PersistenceManagerFactoryAware) {
-            ((PersistenceManagerFactoryAware) listener).setPersistenceManagerFactory(persistenceManagerFactory);
-        }
-
-        if(listener instanceof DataNucleusPropertiesAware) {
-            ((DataNucleusPropertiesAware) listener).setDataNucleusProperties(datanucleusProps);
-        }
-        metaDataManager.registerListener(listener);
-    }
-
-    private MetaDataListener createMetaDataListener() {
-        final String classMetadataListenerClassName = jdoObjectstoreConfig.getString(
-                DataNucleusPersistenceMechanismInstaller.CLASS_METADATA_LOADED_LISTENER_KEY,
-                DataNucleusPersistenceMechanismInstaller.CLASS_METADATA_LOADED_LISTENER_DEFAULT);
-        return InstanceUtil.createInstance(classMetadataListenerClassName, MetaDataListener.class);
-=======
+
+    }
+    
     public PersistenceManagerFactory getPersistenceManagerFactory() {
         return persistenceManagerFactory;
     }
 
     private void createSchema(final Map<String, String> props, final Set<String> classesToBePersisted) {
-    	//REF: http://www.datanucleus.org/products/datanucleus/jdo/schema.html
-    	
         final JDOPersistenceManagerFactory jdopmf = (JDOPersistenceManagerFactory)persistenceManagerFactory;
         final NucleusContext nucleusContext = jdopmf.getNucleusContext();
         if (nucleusContext instanceof StoreNucleusContext) {
@@ -171,7 +136,34 @@
                 ((SchemaAwareStoreManager)storeManager).createSchemaForClasses(classesToBePersisted, asProperties(props));
             }
         }
->>>>>>> ec2a3b6e
+        registerMetadataListener(nucleusContext);
+    }
+
+    private void registerMetadataListener(final NucleusContext nucleusContext) {
+
+        final MetaDataManager metaDataManager = nucleusContext.getMetaDataManager();
+        final MetaDataListener listener = createMetaDataListener();
+        if(listener instanceof PersistenceManagerFactoryAware) {
+            ((PersistenceManagerFactoryAware) listener).setPersistenceManagerFactory(persistenceManagerFactory);
+        }
+
+        if(listener instanceof DataNucleusPropertiesAware) {
+            ((DataNucleusPropertiesAware) listener).setDataNucleusProperties(props);
+        }
+        metaDataManager.registerListener(listener);
+    }
+
+    private MetaDataListener createMetaDataListener() {
+    	
+    	// TODO: Fix this!
+        final String classMetadataListenerClassName = "I dont Know...";
+        		
+        		/*jdoObjectstoreConfig.getString(
+                DataNucleusPersistenceMechanismInstaller.CLASS_METADATA_LOADED_LISTENER_KEY,
+                DataNucleusPersistenceMechanismInstaller.CLASS_METADATA_LOADED_LISTENER_DEFAULT);*/
+        return InstanceUtil.createInstance(classMetadataListenerClassName, MetaDataListener.class);
+
+
     }
 
 
@@ -181,7 +173,7 @@
         return properties;
     }
 
-    private static Map<String, JdoNamedQuery> catalogNamedQueries(final Set<String> persistableClassNames) {
+    private static Map<String, JdoNamedQuery> catalogNamedQueries(Set<String> persistableClassNames) {
         final Map<String, JdoNamedQuery> namedQueryByName = Maps.newHashMap();
         for (final String persistableClassName: persistableClassNames) {
             final ObjectSpecification spec = IsisContext.getSpecificationLoader().loadSpecification(persistableClassName);
@@ -196,10 +188,6 @@
         return namedQueryByName;
     }
 
-    public PersistenceManagerFactory getPersistenceManagerFactory() {
-        return persistenceManagerFactory;
-    }
-
     ///////////////////////////////////////////////////////////////////////////
     //
     ///////////////////////////////////////////////////////////////////////////
@@ -227,13 +215,13 @@
     ///////////////////////////////////////////////////////////////////////////
     
     public PersistenceManager createPersistenceManager() {
-        final PersistenceManager persistenceManager = persistenceManagerFactory.getPersistenceManager();
+        PersistenceManager persistenceManager = persistenceManagerFactory.getPersistenceManager();
         
         persistenceManager.addInstanceLifecycleListener(lifecycleListener, (Class[])null);
         return persistenceManager;
     }
 
-    public JdoNamedQuery getNamedQuery(final String queryName) {
+    public JdoNamedQuery getNamedQuery(String queryName) {
         return namedQueryByName.get(queryName);
     }
 
