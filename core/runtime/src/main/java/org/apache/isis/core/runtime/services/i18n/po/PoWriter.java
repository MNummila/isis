--- conflicted
+++ resolved
@@ -22,10 +22,6 @@
 import java.util.SortedSet;
 
 import com.google.common.collect.Maps;
-<<<<<<< HEAD
-=======
-import com.google.common.collect.Sets;
->>>>>>> 59870237
 
 import org.joda.time.LocalDateTime;
 import org.slf4j.Logger;
@@ -40,20 +36,10 @@
     public static Logger LOG = LoggerFactory.getLogger(PoWriter.class);
 
     private static class Block {
-<<<<<<< HEAD
-        //private final String msgId;
         private final SortedSet<String> contexts = _Sets.newTreeSet();
         private String msgIdPlural;
 
-        private Block(/*final String msgId*/) {
-            //this.msgId = msgId;
-        }
-=======
-        private final SortedSet<String> contexts = Sets.newTreeSet();
-        private String msgIdPlural;
-
         private Block() { }
->>>>>>> 59870237
     }
 
     private final SortedMap<String, Block> blocksByMsgId = Maps.newTreeMap();
