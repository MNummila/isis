--- conflicted
+++ resolved
@@ -166,18 +166,6 @@
             final ActionPromptProvider promptProvider = ActionPromptProvider.Util.getFrom(actionLink.getPage());
             final ActionPrompt prompt = promptProvider.getActionPrompt();
 
-<<<<<<< HEAD
-            // REVIEW: I wonder if this is still needed after the ISIS-1613 rework?
-            final ActionPromptHeaderPanel titlePanel =
-                    ConcurrencyChecking.executeWithConcurrencyCheckingDisabled(
-                            new Callable<ActionPromptHeaderPanel>() {
-                                @Override
-                                public ActionPromptHeaderPanel call() throws Exception {
-                                    final String titleId = prompt.getTitleId();
-                                    return new ActionPromptHeaderPanel(titleId, actionModel);
-                                }
-                            });
-=======
 //            // REVIEW: I wonder if this is still needed after the ISIS-1613 rework?
 //            final ActionPromptHeaderPanel titlePanel =
 //                    PersistenceSession.ConcurrencyChecking.executeWithConcurrencyCheckingDisabled(
@@ -188,7 +176,6 @@
 //                                    return new ActionPromptHeaderPanel(titleId, actionModel);
 //                                }
 //                            });
->>>>>>> 3e208897
 
 
             //
@@ -326,14 +313,9 @@
         return IsisContext.getSessionFactory();
     }
 
-<<<<<<< HEAD
-
-=======
     private SpecificationLoader getSpecificationLoader() {
         return getIsisSessionFactory().getSpecificationLoader();
     }
 
-    //endregion
->>>>>>> 3e208897
 
 }