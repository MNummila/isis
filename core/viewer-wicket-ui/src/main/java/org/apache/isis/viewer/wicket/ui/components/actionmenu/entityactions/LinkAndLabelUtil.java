/*
 *  Licensed to the Apache Software Foundation (ASF) under one
 *  or more contributor license agreements.  See the NOTICE file
 *  distributed with this work for additional information
 *  regarding copyright ownership.  The ASF licenses this file
 *  to you under the Apache License, Version 2.0 (the
 *  "License"); you may not use this file except in compliance
 *  with the License.  You may obtain a copy of the License at
 *
 *        http://www.apache.org/licenses/LICENSE-2.0
 *
 *  Unless required by applicable law or agreed to in writing,
 *  software distributed under the License is distributed on an
 *  "AS IS" BASIS, WITHOUT WARRANTIES OR CONDITIONS OF ANY
 *  KIND, either express or implied.  See the License for the
 *  specific language governing permissions and limitations
 *  under the License.
 */
package org.apache.isis.viewer.wicket.ui.components.actionmenu.entityactions;

import java.util.Collections;
import java.util.List;

<<<<<<< HEAD
import org.apache.isis.commons.internal.base._NullSafe;
import org.apache.isis.commons.internal.collections._Lists;
import org.apache.isis.core.metamodel.adapter.ObjectAdapter;
import org.apache.isis.core.metamodel.adapter.concurrency.ConcurrencyChecking;
=======
import com.google.common.base.Function;
import com.google.common.base.Predicates;
import com.google.common.collect.FluentIterable;

>>>>>>> 0c31977d
import org.apache.isis.core.metamodel.spec.feature.ObjectAction;
import org.apache.isis.viewer.wicket.model.links.LinkAndLabel;
import org.apache.isis.viewer.wicket.model.models.EntityModel;
import org.apache.isis.viewer.wicket.model.models.ScalarModel;
import org.apache.isis.viewer.wicket.model.models.ToggledMementosProvider;
import org.apache.isis.viewer.wicket.ui.components.widgets.linkandlabel.ActionLinkFactory;

public final class LinkAndLabelUtil {

    private LinkAndLabelUtil(){}

<<<<<<< HEAD
    public static List<LinkAndLabel> asActionLinksForAssociation(
            final ScalarModel scalarModelForAssociation) {

        if (scalarModelForAssociation.getKind() != ScalarModel.Kind.PROPERTY) {
            return Collections.emptyList();
        }

        final EntityModel parentEntityModel = scalarModelForAssociation.getParentEntityModel();

        final ObjectAdapter parentAdapter = parentEntityModel.load(ConcurrencyChecking.NO_CHECK);

        final OneToOneAssociation oneToOneAssociation =
                scalarModelForAssociation.getPropertyMemento().getProperty(scalarModelForAssociation.getSpecificationLoader());

        final List<ObjectAction> associatedActions =
                ObjectAction.Util.findForAssociation(parentAdapter, oneToOneAssociation);
=======
    public static List<LinkAndLabel> asActionLinks(
            final ScalarModel scalarModel,
            final List<ObjectAction> associatedActions) {

        final EntityModel parentEntityModel = scalarModel.getParentEntityModel();
        return asActionLinksForAdditionalLinksPanel(parentEntityModel, associatedActions, scalarModel);
    }
>>>>>>> 0c31977d

    public static LinkAndLabel asActionLink(final ScalarModel scalarModel, final ObjectAction inlineActionIfAny) {
        if(inlineActionIfAny == null) {
            return null;
        }
        return asActionLinks(scalarModel, Collections.singletonList(inlineActionIfAny)).get(0);
    }

    /**
     * Converts an {@link org.apache.isis.viewer.wicket.model.models.EntityModel} and a (subset of its) {@link org.apache.isis.core.metamodel.spec.feature.ObjectAction}s into a
     * list of {@link org.apache.isis.viewer.wicket.model.links.LinkAndLabel}s intended to be passed
     * to the {@link AdditionalLinksPanel}.
     *
     * <p>
     *     The length of the list returned may smaller than the inbound actions; any null links
     *     (for invisible actions) will be discarded.
     * </p>
     */
    public static List<LinkAndLabel> asActionLinksForAdditionalLinksPanel(
            final EntityModel parentEntityModel,
            final List<ObjectAction> objectActions,
            final ScalarModel scalarModelIfAny) {

        return asActionLinksForAdditionalLinksPanel(parentEntityModel, objectActions, scalarModelIfAny, null);
    }

    public static List<LinkAndLabel> asActionLinksForAdditionalLinksPanel(
            final EntityModel parentEntityModel,
            final List<ObjectAction> objectActions,
            final ScalarModel scalarModelIfAny,
            final ToggledMementosProvider toggledMementosProviderIfAny) {

        final ActionLinkFactory linkFactory = new EntityActionLinkFactory(parentEntityModel, scalarModelIfAny);

        return _Lists.transform(objectActions, stream -> stream
                .map((ObjectAction objectAction) ->
                        linkFactory.newLink(
                                objectAction, AdditionalLinksPanel.ID_ADDITIONAL_LINK, toggledMementosProviderIfAny))
                .filter(_NullSafe::isPresent));
    }

}<|MERGE_RESOLUTION|>--- conflicted
+++ resolved
@@ -21,17 +21,8 @@
 import java.util.Collections;
 import java.util.List;
 
-<<<<<<< HEAD
 import org.apache.isis.commons.internal.base._NullSafe;
 import org.apache.isis.commons.internal.collections._Lists;
-import org.apache.isis.core.metamodel.adapter.ObjectAdapter;
-import org.apache.isis.core.metamodel.adapter.concurrency.ConcurrencyChecking;
-=======
-import com.google.common.base.Function;
-import com.google.common.base.Predicates;
-import com.google.common.collect.FluentIterable;
-
->>>>>>> 0c31977d
 import org.apache.isis.core.metamodel.spec.feature.ObjectAction;
 import org.apache.isis.viewer.wicket.model.links.LinkAndLabel;
 import org.apache.isis.viewer.wicket.model.models.EntityModel;
@@ -43,24 +34,6 @@
 
     private LinkAndLabelUtil(){}
 
-<<<<<<< HEAD
-    public static List<LinkAndLabel> asActionLinksForAssociation(
-            final ScalarModel scalarModelForAssociation) {
-
-        if (scalarModelForAssociation.getKind() != ScalarModel.Kind.PROPERTY) {
-            return Collections.emptyList();
-        }
-
-        final EntityModel parentEntityModel = scalarModelForAssociation.getParentEntityModel();
-
-        final ObjectAdapter parentAdapter = parentEntityModel.load(ConcurrencyChecking.NO_CHECK);
-
-        final OneToOneAssociation oneToOneAssociation =
-                scalarModelForAssociation.getPropertyMemento().getProperty(scalarModelForAssociation.getSpecificationLoader());
-
-        final List<ObjectAction> associatedActions =
-                ObjectAction.Util.findForAssociation(parentAdapter, oneToOneAssociation);
-=======
     public static List<LinkAndLabel> asActionLinks(
             final ScalarModel scalarModel,
             final List<ObjectAction> associatedActions) {
@@ -68,7 +41,6 @@
         final EntityModel parentEntityModel = scalarModel.getParentEntityModel();
         return asActionLinksForAdditionalLinksPanel(parentEntityModel, associatedActions, scalarModel);
     }
->>>>>>> 0c31977d
 
     public static LinkAndLabel asActionLink(final ScalarModel scalarModel, final ObjectAction inlineActionIfAny) {
         if(inlineActionIfAny == null) {
