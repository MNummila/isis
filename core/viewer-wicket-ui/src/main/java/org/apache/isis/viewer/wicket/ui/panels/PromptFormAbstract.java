--- conflicted
+++ resolved
@@ -165,12 +165,8 @@
             private static final long serialVersionUID = 1L;
 
             @Override
-<<<<<<< HEAD
             public void onSubmit(final AjaxRequestTarget target) {
-=======
-            public void onSubmit(final AjaxRequestTarget target, Form<?> form) {
                 //form.setMultiPart(true);
->>>>>>> def8ba48
                 closePromptIfAny(target);
 
                 onCancelSubmitted(target);
