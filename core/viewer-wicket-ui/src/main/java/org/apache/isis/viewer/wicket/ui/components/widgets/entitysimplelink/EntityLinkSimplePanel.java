/*
 *  Licensed to the Apache Software Foundation (ASF) under one
 *  or more contributor license agreements.  See the NOTICE file
 *  distributed with this work for additional information
 *  regarding copyright ownership.  The ASF licenses this file
 *  to you under the Apache License, Version 2.0 (the
 *  "License"); you may not use this file except in compliance
 *  with the License.  You may obtain a copy of the License at
 *
 *        http://www.apache.org/licenses/LICENSE-2.0
 *
 *  Unless required by applicable law or agreed to in writing,
 *  software distributed under the License is distributed on an
 *  "AS IS" BASIS, WITHOUT WARRANTIES OR CONDITIONS OF ANY
 *  KIND, either express or implied.  See the License for the
 *  specific language governing permissions and limitations
 *  under the License.
 */

package org.apache.isis.viewer.wicket.ui.components.widgets.entitysimplelink;

import org.apache.wicket.Component;
import org.apache.wicket.markup.html.basic.Label;
import org.apache.wicket.markup.html.form.FormComponentPanel;

import org.apache.isis.core.metamodel.adapter.ObjectAdapter;
import org.apache.isis.core.metamodel.adapter.concurrency.ConcurrencyChecking;
import org.apache.isis.viewer.wicket.model.models.EntityModel;
import org.apache.isis.viewer.wicket.ui.ComponentFactory;
import org.apache.isis.viewer.wicket.ui.ComponentType;
import org.apache.isis.viewer.wicket.ui.components.widgets.formcomponent.CancelHintRequired;
import org.apache.isis.viewer.wicket.ui.components.widgets.formcomponent.FormComponentPanelAbstract;

/**
 * {@link FormComponentPanel} representing a reference to an entity: a link and
 * (optionally) an autocomplete field.
 */
public class EntityLinkSimplePanel extends FormComponentPanelAbstract<ObjectAdapter> implements CancelHintRequired  {

    private static final long serialVersionUID = 1L;

    private static final String ID_ENTITY_ICON_AND_TITLE = "entityIconAndTitle";
    private static final String ID_ENTITY_TITLE_NULL = "entityTitleNull";

    public EntityLinkSimplePanel(final String id, final EntityModel entityModel) {
        super(id, entityModel);
        setType(ObjectAdapter.class);

        // this is a bit of a hack, but getting a concurrency exception when click on a tab
        // which simply holds a newly modified reference.
        ConcurrencyChecking.executeWithConcurrencyCheckingDisabled(new Runnable() {
            @Override
            public void run() {
                buildGui();
            }
        });
    }

    public EntityModel getEntityModel() {
        return (EntityModel) getModel();
    }

    private void buildGui() {
        syncWithInput();
    }

    @Override
    protected void onBeforeRender() {
        syncWithInput();
        super.onBeforeRender();
    }

    private void syncWithInput() {
        final ObjectAdapter adapter = getEntityModel().getObject(); // getPendingElseCurrentAdapter();

        if (adapter != null) {
            final EntityModel entityModelForLink = getEntityModel();

            final ComponentFactory componentFactory = getComponentFactoryRegistry().findComponentFactory(ComponentType.ENTITY_ICON_AND_TITLE, entityModelForLink);

            final Component component = componentFactory.createComponent(ID_ENTITY_ICON_AND_TITLE, entityModelForLink);
            addOrReplace(component);
            permanentlyHide(ID_ENTITY_TITLE_NULL);

        } else {
            // represent no object by a simple label displaying '(none)'
            addOrReplace(new Label(ID_ENTITY_TITLE_NULL, "(none)"));
            permanentlyHide(ID_ENTITY_TITLE_NULL);
            permanentlyHide(ID_ENTITY_ICON_AND_TITLE);
        }
    }

    @Override
    public void onCancel() {
    }

    @Override
    public void validate() {
        // no-op since immutable
    }
<<<<<<< HEAD

    private ObjectAdapter getPendingElseCurrentAdapter() {
        return getEntityModel().getPendingElseCurrentAdapter();
    }
=======
>>>>>>> 9a7905cf

}<|MERGE_RESOLUTION|>--- conflicted
+++ resolved
@@ -98,12 +98,5 @@
     public void validate() {
         // no-op since immutable
     }
-<<<<<<< HEAD
-
-    private ObjectAdapter getPendingElseCurrentAdapter() {
-        return getEntityModel().getPendingElseCurrentAdapter();
-    }
-=======
->>>>>>> 9a7905cf
 
 }