--- conflicted
+++ resolved
@@ -81,7 +81,6 @@
             <artifactId>wicket-source</artifactId>
         </dependency>
 
-<<<<<<< HEAD
         <!-- as required by wicket -->
         <dependency>
             <groupId>commons-io</groupId>
@@ -100,26 +99,6 @@
             <artifactId>isis-core-unittestsupport</artifactId>
             <scope>test</scope>
         </dependency>
-=======
-        <dependency>
-            <groupId>com.google.inject</groupId>
-            <artifactId>guice-parent</artifactId>
-            <version>${guice.version}</version>
-            <type>pom</type>
-        </dependency>
 
-        <dependency>
-            <groupId>org.apache.geronimo.specs</groupId>
-            <artifactId>geronimo-servlet_3.0_spec</artifactId>
-            <scope>provided</scope>
-        </dependency>
-
-        <dependency>
-            <groupId>org.apache.isis.core</groupId>
-            <artifactId>isis-core-unittestsupport</artifactId>
-            <scope>test</scope>
-        </dependency>
-
->>>>>>> 8f0c53ad
     </dependencies>
 </project>