--- conflicted
+++ resolved
@@ -26,7 +26,6 @@
 import java.util.ServiceLoader;
 import java.util.Set;
 import java.util.UUID;
-import java.util.concurrent.Callable;
 import java.util.concurrent.Executors;
 import java.util.concurrent.Future;
 import java.util.function.Function;
@@ -72,7 +71,6 @@
 import org.slf4j.LoggerFactory;
 import org.wicketstuff.select2.ApplicationSettings;
 
-import org.apache.isis.commons.internal.collections._Lists;
 import org.apache.isis.commons.internal.context._Context;
 import org.apache.isis.core.commons.authentication.AuthenticationSession;
 import org.apache.isis.core.commons.config.IsisConfiguration;
@@ -87,15 +85,7 @@
 import org.apache.isis.core.runtime.system.context.IsisContext;
 import org.apache.isis.core.runtime.system.session.IsisSessionFactory;
 import org.apache.isis.core.runtime.threadpool.ThreadPoolSupport;
-<<<<<<< HEAD
 import org.apache.isis.core.webapp.IsisWebAppConfigProvider;
-import org.apache.isis.schema.utils.ChangesDtoUtils;
-import org.apache.isis.schema.utils.CommandDtoUtils;
-import org.apache.isis.schema.utils.InteractionDtoUtils;
-=======
-import org.apache.isis.core.webapp.IsisWebAppBootstrapper;
-import org.apache.isis.core.webapp.WebAppConstants;
->>>>>>> 634854bb
 import org.apache.isis.viewer.wicket.model.isis.WicketViewerSettings;
 import org.apache.isis.viewer.wicket.model.isis.WicketViewerSettingsAccessor;
 import org.apache.isis.viewer.wicket.model.mementos.ObjectAdapterMemento;
@@ -410,50 +400,11 @@
     }
     
     protected List<Future<Object>> startBackgroundInitializationThreads() {
-<<<<<<< HEAD
-        return ThreadPoolSupport.getInstance().invokeAll(_Lists.<Callable<Object>>of(
-
+        return ThreadPoolSupport.getInstance().invokeAll(
                 Executors.callable(this::configureWebJars),
                 Executors.callable(this::configureWicketBootstrap),
-                Executors.callable(this::configureWicketSelect2),
-                Executors.callable(ChangesDtoUtils::init),
-                Executors.callable(InteractionDtoUtils::init),
-                Executors.callable(CommandDtoUtils::init)
-                ));
-=======
-        return ThreadPoolSupport.getInstance().invokeAll(
-                new Callable<Object>() {
-                    @Override
-                    public Object call() throws Exception {
-                        configureWebJars();
-                        return null;
-                    }
-                    public String toString() {
-                        return "configureWebJars()";
-                    }
-                },
-                new Callable<Object>() {
-                    @Override
-                    public Object call() throws Exception {
-                        configureWicketBootstrap();
-                        return null;
-                    }
-                    public String toString() {
-                        return "configureWicketBootstrap()";
-                    }
-                },
-                new Callable<Object>() {
-                    @Override
-                    public Object call() throws Exception {
-                        configureWicketSelect2();
-                        return null;
-                    }
-                    public String toString() {
-                        return "configureWicketSelect2()";
-                    }
-                }
-        );
->>>>>>> 634854bb
+                Executors.callable(this::configureWicketSelect2)
+            );
     }
 
     /**
