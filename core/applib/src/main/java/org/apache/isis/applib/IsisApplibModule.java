/*
 *  Licensed to the Apache Software Foundation (ASF) under one
 *  or more contributor license agreements.  See the NOTICE file
 *  distributed with this work for additional information
 *  regarding copyright ownership.  The ASF licenses this file
 *  to you under the Apache License, Version 2.0 (the
 *  "License"); you may not use this file except in compliance
 *  with the License.  You may obtain a copy of the License at
 *
 *        http://www.apache.org/licenses/LICENSE-2.0
 *
 *  Unless required by applicable law or agreed to in writing,
 *  software distributed under the License is distributed on an
 *  "AS IS" BASIS, WITHOUT WARRANTIES OR CONDITIONS OF ANY
 *  KIND, either express or implied.  See the License for the
 *  specific language governing permissions and limitations
 *  under the License.
 */
package org.apache.isis.applib;

<<<<<<< HEAD
public final class IsisApplibModule {
=======
import java.util.List;

import javax.xml.bind.annotation.XmlRootElement;
>>>>>>> bc7253b3

@XmlRootElement(name = "module")
public class IsisApplibModule extends ModuleAbstract {

<<<<<<< HEAD
    @SuppressWarnings("serial") // serial versionId to be provided by concrete class
	public abstract static class ActionDomainEvent<S> extends org.apache.isis.applib.services.eventbus.ActionDomainEvent<S> {
=======
    //region > ui event classes
    public abstract static class TitleUiEvent<S>
            extends org.apache.isis.applib.services.eventbus.TitleUiEvent<S> { }
    public abstract static class IconUiEvent<S>
            extends org.apache.isis.applib.services.eventbus.IconUiEvent<S> { }
    public abstract static class CssClassUiEvent<S>
            extends org.apache.isis.applib.services.eventbus.CssClassUiEvent<S> { }
    //endregion

    //region > domain event classes
    public abstract static class ActionDomainEvent<S> extends org.apache.isis.applib.services.eventbus.ActionDomainEvent<S> {
>>>>>>> bc7253b3
        public ActionDomainEvent() {}
    }

    @SuppressWarnings("serial") // serial versionId to be provided by concrete class
    public abstract static class CollectionDomainEvent<S,T> extends org.apache.isis.applib.services.eventbus.CollectionDomainEvent<S,T> {
        public CollectionDomainEvent() { }
    }

    @SuppressWarnings("serial") // serial versionId to be provided by concrete class
    public abstract static class PropertyDomainEvent<S,T> extends org.apache.isis.applib.services.eventbus.PropertyDomainEvent<S,T> {
        public PropertyDomainEvent() { }
    }

    //endregion

}<|MERGE_RESOLUTION|>--- conflicted
+++ resolved
@@ -18,44 +18,37 @@
  */
 package org.apache.isis.applib;
 
-<<<<<<< HEAD
-public final class IsisApplibModule {
-=======
 import java.util.List;
-
 import javax.xml.bind.annotation.XmlRootElement;
->>>>>>> bc7253b3
 
 @XmlRootElement(name = "module")
 public class IsisApplibModule extends ModuleAbstract {
 
-<<<<<<< HEAD
+    //region > ui event classes
     @SuppressWarnings("serial") // serial versionId to be provided by concrete class
-	public abstract static class ActionDomainEvent<S> extends org.apache.isis.applib.services.eventbus.ActionDomainEvent<S> {
-=======
-    //region > ui event classes
     public abstract static class TitleUiEvent<S>
             extends org.apache.isis.applib.services.eventbus.TitleUiEvent<S> { }
+    @SuppressWarnings("serial") // serial versionId to be provided by concrete class
     public abstract static class IconUiEvent<S>
             extends org.apache.isis.applib.services.eventbus.IconUiEvent<S> { }
+    @SuppressWarnings("serial") // serial versionId to be provided by concrete class
     public abstract static class CssClassUiEvent<S>
             extends org.apache.isis.applib.services.eventbus.CssClassUiEvent<S> { }
     //endregion
 
+
     //region > domain event classes
-    public abstract static class ActionDomainEvent<S> extends org.apache.isis.applib.services.eventbus.ActionDomainEvent<S> {
->>>>>>> bc7253b3
-        public ActionDomainEvent() {}
+
+    @SuppressWarnings("serial") // serial versionId to be provided by concrete class
+	public abstract static class ActionDomainEvent<S> extends org.apache.isis.applib.services.eventbus.ActionDomainEvent<S> {
     }
 
     @SuppressWarnings("serial") // serial versionId to be provided by concrete class
     public abstract static class CollectionDomainEvent<S,T> extends org.apache.isis.applib.services.eventbus.CollectionDomainEvent<S,T> {
-        public CollectionDomainEvent() { }
     }
 
     @SuppressWarnings("serial") // serial versionId to be provided by concrete class
     public abstract static class PropertyDomainEvent<S,T> extends org.apache.isis.applib.services.eventbus.PropertyDomainEvent<S,T> {
-        public PropertyDomainEvent() { }
     }
 
     //endregion
