/*
 *  Licensed to the Apache Software Foundation (ASF) under one
 *  or more contributor license agreements.  See the NOTICE file
 *  distributed with this work for additional information
 *  regarding copyright ownership.  The ASF licenses this file
 *  to you under the Apache License, Version 2.0 (the
 *  "License"); you may not use this file except in compliance
 *  with the License.  You may obtain a copy of the License at
 *
 *        http://www.apache.org/licenses/LICENSE-2.0
 *
 *  Unless required by applicable law or agreed to in writing,
 *  software distributed under the License is distributed on an
 *  "AS IS" BASIS, WITHOUT WARRANTIES OR CONDITIONS OF ANY
 *  KIND, either express or implied.  See the License for the
 *  specific language governing permissions and limitations
 *  under the License.
 */
package org.apache.isis.applib;

import java.util.Collections;
import java.util.List;

import org.apache.isis.applib.annotation.Programmatic;
import org.apache.isis.applib.fixturescripts.FixtureScript;

/**
 * Convenience adapter, configured using a {@link AppManifestAbstract.Builder}.
 */
public abstract class AppManifestAbstract2 extends AppManifestAbstract implements AppManifest2 {

    private final Module module;
    public AppManifestAbstract2(final AppManifestAbstract2.Builder builder) {
        super(builder);
        this.module = builder.getModule();
    }

    @Programmatic
    public Module getModule() {
        return module;
    }

    @Programmatic
    public FixtureScript getRefDataSetupFixture() {
        return new FixtureScript() {
            @Override
            protected void execute(final ExecutionContext executionContext) {
                List<Module> modules = Module.Util.transitiveDependenciesOf(module);
                for (Module module : modules) {
                    FixtureScript fixtureScript = module.getRefDataSetupFixture();
                    if(fixtureScript != null) {
                        executionContext.executeChild(this, fixtureScript);
                    }
                }
            }
        };
    }

    @Programmatic
    public FixtureScript getTeardownFixture() {
        return new FixtureScript() {
            @Override
            protected void execute(final ExecutionContext executionContext) {
                List<Module> modules = Module.Util.transitiveDependenciesOf(module);
                Collections.reverse(modules);
                for (Module module : modules) {
                    final FixtureScript fixtureScript = module.getTeardownFixture();
                    if(fixtureScript != null) {
                        executionContext.executeChild(this, fixtureScript);
                    }
                }
            }
        };
    }


    /**
     * Default implementation of {@link AppManifestAbstract2} that is built using a {@link AppManifestAbstract2.Builder}.
     */
    public static class Default extends AppManifestAbstract2 {
        public Default(final AppManifestAbstract2.Builder builder) {
            super(builder);
        }
    }

    public static class Builder extends AppManifestAbstract.BuilderAbstract<Builder> {

        /**
         * Factory method.
         */
        public static AppManifestAbstract2.Builder forModule(Module module) {
            return new Builder(module);
        }

        private final Module module;

        private Builder(Module module) {
            this.module = module;
            withTransitiveFrom(module);
        }

        public Module getModule() {
            return module;
        }

<<<<<<< HEAD
        public Builder withAdditionalDependency(final Module dependency) {
            withTransitiveFrom(dependency);
            return this;
        }

        public Builder withAdditionalDependencies(final Set<Module> dependencies) {
            for (final Module dependency : dependencies) {
                withAdditionalDependency(dependency);
            }
            return this;
        }

        private void withTransitiveFrom(final Module module) {
            withAdditionalModules(asClasses(Module.Util.transitiveDependenciesOf(module)));
            withAdditionalModules(Module.Util.transitiveAdditionalModulesOf(module));
            withAdditionalServices(Module.Util.transitiveAdditionalServicesOf(module));
            withConfigurationPropertyResources(Module.Util.transitivePropertyResourcesOf(module));
            withConfigurationProperties(Module.Util.transitiveIndividualConfigPropsOf(module));
        }

        @SuppressWarnings("unchecked") //[ahuber] it's safe to assume correct type casting here 
		private static Class<? extends Module>[] asClasses(final List<Module> dependencies) {
            final List<Class<? extends Module>> list = new ArrayList<>();
            for (Module dependency : dependencies) {
                Class<? extends Module> aClass = dependency.getClass();
                list.add(aClass);
            }
            return list.toArray(new Class[] {});
        }

=======
>>>>>>> bc7253b3
        @Override
        public AppManifest2 build() {
            return new Default(this);
        }
    }

}<|MERGE_RESOLUTION|>--- conflicted
+++ resolved
@@ -103,39 +103,6 @@
             return module;
         }
 
-<<<<<<< HEAD
-        public Builder withAdditionalDependency(final Module dependency) {
-            withTransitiveFrom(dependency);
-            return this;
-        }
-
-        public Builder withAdditionalDependencies(final Set<Module> dependencies) {
-            for (final Module dependency : dependencies) {
-                withAdditionalDependency(dependency);
-            }
-            return this;
-        }
-
-        private void withTransitiveFrom(final Module module) {
-            withAdditionalModules(asClasses(Module.Util.transitiveDependenciesOf(module)));
-            withAdditionalModules(Module.Util.transitiveAdditionalModulesOf(module));
-            withAdditionalServices(Module.Util.transitiveAdditionalServicesOf(module));
-            withConfigurationPropertyResources(Module.Util.transitivePropertyResourcesOf(module));
-            withConfigurationProperties(Module.Util.transitiveIndividualConfigPropsOf(module));
-        }
-
-        @SuppressWarnings("unchecked") //[ahuber] it's safe to assume correct type casting here 
-		private static Class<? extends Module>[] asClasses(final List<Module> dependencies) {
-            final List<Class<? extends Module>> list = new ArrayList<>();
-            for (Module dependency : dependencies) {
-                Class<? extends Module> aClass = dependency.getClass();
-                list.add(aClass);
-            }
-            return list.toArray(new Class[] {});
-        }
-
-=======
->>>>>>> bc7253b3
         @Override
         public AppManifest2 build() {
             return new Default(this);
