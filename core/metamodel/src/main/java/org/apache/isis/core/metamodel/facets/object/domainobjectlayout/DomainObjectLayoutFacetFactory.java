--- conflicted
+++ resolved
@@ -47,32 +47,28 @@
                         domainObjectLayouts, servicesInjector, getConfiguration(), facetHolder));
         FacetUtil.addFacet(
                 TitleFacetViaViewModelLayoutAnnotationUsingTitleUiEvent.create(
-                        viewModelLayout, servicesInjector, getConfiguration(), facetHolder));
+                        viewModelLayouts, servicesInjector, getConfiguration(), facetHolder));
 
         FacetUtil.addFacet(
                 IconFacetViaDomainObjectLayoutAnnotationUsingIconUiEvent.create(
                         domainObjectLayouts, servicesInjector, getConfiguration(), facetHolder));
         FacetUtil.addFacet(
                 IconFacetViaViewModelLayoutAnnotationUsingIconUiEvent.create(
-                        viewModelLayout, servicesInjector, getConfiguration(), facetHolder));
+                        viewModelLayouts, servicesInjector, getConfiguration(), facetHolder));
 
         FacetUtil.addFacet(
                 CssClassFacetViaDomainObjectLayoutAnnotationUsingCssClassUiEvent.create(
-<<<<<<< HEAD
                         domainObjectLayouts, servicesInjector, getConfiguration(), facetHolder));
-=======
-                        domainObjectLayout, servicesInjector, getConfiguration(), facetHolder));
         FacetUtil.addFacet(
                 CssClassFacetViaViewModelLayoutAnnotationUsingCssClassUiEvent.create(
-                        viewModelLayout, servicesInjector, getConfiguration(), facetHolder));
+                        viewModelLayouts, servicesInjector, getConfiguration(), facetHolder));
 
         FacetUtil.addFacet(
                 LayoutFacetViaDomainObjectLayoutAnnotationUsingLayoutUiEvent.create(
-                        domainObjectLayout, servicesInjector, getConfiguration(), facetHolder));
+                        domainObjectLayouts, servicesInjector, getConfiguration(), facetHolder));
         FacetUtil.addFacet(
                 LayoutFacetViaViewModelLayoutAnnotationUsingLayoutUiEvent.create(
-                        viewModelLayout, servicesInjector, getConfiguration(), facetHolder));
->>>>>>> 4573d5b5
+                        viewModelLayouts, servicesInjector, getConfiguration(), facetHolder));
 
         FacetUtil.addFacet(
                 CssClassFacetForDomainObjectLayoutAnnotation.create(domainObjectLayouts, facetHolder));
