--- conflicted
+++ resolved
@@ -25,6 +25,8 @@
 import java.util.Map;
 import java.util.stream.Stream;
 
+import javax.ws.rs.HEAD;
+
 import org.slf4j.Logger;
 import org.slf4j.LoggerFactory;
 
@@ -45,6 +47,7 @@
 import org.apache.isis.core.metamodel.facets.all.i18n.PluralFacetTranslated;
 import org.apache.isis.core.metamodel.facets.all.named.NamedFacet;
 import org.apache.isis.core.metamodel.facets.all.named.NamedFacetInferred;
+import org.apache.isis.core.metamodel.facets.object.domainservice.DomainServiceFacet;
 import org.apache.isis.core.metamodel.facets.object.mixin.MixinFacet;
 import org.apache.isis.core.metamodel.facets.object.plural.PluralFacet;
 import org.apache.isis.core.metamodel.facets.object.plural.inferred.PluralFacetInferred;
@@ -111,27 +114,11 @@
         facetProcessor.processObjectSpecId(correspondingClass, this);
     }
 
-<<<<<<< HEAD
-    // -- introspectTypeHierarchyAndMembers
-=======
-
-    //endregion
-
-    //region > introspectTypeHierarchyAndMembers
-
->>>>>>> 3e208897
     @Override
     protected void introspectTypeHierarchy() {
 
-        metadataProperties = facetedMethodsBuilder.introspectClass();
-
-<<<<<<< HEAD
-        if(isNotIntrospected()) {
-            facetedMethodsBuilder.introspectClass();
-        }
-
-=======
->>>>>>> 3e208897
+        facetedMethodsBuilder.introspectClass();
+
         // name
         addNamedFacetAndPluralFacetIfRequired();
 
@@ -184,18 +171,6 @@
 
     protected synchronized void introspectMembers() {
 
-<<<<<<< HEAD
-        // associations and actions
-        if(isNotIntrospected()) {
-            final List<ObjectAssociation> associations = createAssociations();
-            sortAndUpdateAssociations(associations);
-        }
-
-        if(isNotIntrospected()) {
-            final List<ObjectAction> actions = createActions();
-            sortCacheAndUpdateActions(actions);
-        }
-=======
         if(this.containsFacet(ValueFacet.class)) {
             if (LOG.isDebugEnabled()) {
                 LOG.debug("skipping full introspection for value type {}", getFullIdentifier());
@@ -204,11 +179,10 @@
         }
 
         // associations and actions
-        final List<ObjectAssociation> associations = createAssociations(metadataProperties);
+        final List<ObjectAssociation> associations = createAssociations();
         sortAndUpdateAssociations(associations);
->>>>>>> 3e208897
-
-        final List<ObjectAction> actions = createActions(metadataProperties);
+
+        final List<ObjectAction> actions = createActions();
         sortCacheAndUpdateActions(actions);
 
         postProcess();
@@ -335,43 +309,27 @@
 
     @Override
     public ObjectAction getObjectAction(final ActionType type, final String id, final List<ObjectSpecification> parameters) {
-<<<<<<< HEAD
+        introspectUpTo(IntrospectionState.TYPE_AND_MEMBERS_INTROSPECTED);
         final Stream<ObjectAction> actions =
                 streamObjectActions(type, Contributed.INCLUDED);
-=======
+        return firstAction(actions, id, parameters);
+    }
+
+    @Override
+    public ObjectAction getObjectAction(final ActionType type, final String id) {
         introspectUpTo(IntrospectionState.TYPE_AND_MEMBERS_INTROSPECTED);
 
-        final List<ObjectAction> actions =
-                getObjectActions(type, Contributed.INCLUDED, Filters.<ObjectAction>any());
->>>>>>> 3e208897
-        return firstAction(actions, id, parameters);
-    }
-
-    @Override
-    public ObjectAction getObjectAction(final ActionType type, final String id) {
-<<<<<<< HEAD
         final Stream<ObjectAction> actions =
                 streamObjectActions(type, Contributed.INCLUDED);
-=======
+        return firstAction(actions, id);
+    }
+
+    @Override
+    public ObjectAction getObjectAction(final String id) {
         introspectUpTo(IntrospectionState.TYPE_AND_MEMBERS_INTROSPECTED);
 
-        final List<ObjectAction> actions =
-                getObjectActions(type, Contributed.INCLUDED, Filters.<ObjectAction>any()); 
->>>>>>> 3e208897
-        return firstAction(actions, id);
-    }
-
-    @Override
-    public ObjectAction getObjectAction(final String id) {
-<<<<<<< HEAD
         final Stream<ObjectAction> actions =
                 streamObjectActions(ActionType.ALL, Contributed.INCLUDED);
-=======
-        introspectUpTo(IntrospectionState.TYPE_AND_MEMBERS_INTROSPECTED);
-
-        final List<ObjectAction> actions =
-                getObjectActions(ActionType.ALL, Contributed.INCLUDED, Filters.<ObjectAction>any()); 
->>>>>>> 3e208897
         return firstAction(actions, id);
     }
 
@@ -445,18 +403,10 @@
     }
 
     private void cataloguePropertiesAndCollections(final Map<Method, ObjectMember> membersByMethod) {
-<<<<<<< HEAD
         final Stream<ObjectAssociation> fields = streamAssociations(Contributed.EXCLUDED);
         fields.forEach(field->{
             final Stream<Facet> facets = field.streamFacets().filter(ImperativeFacet.PREDICATE);
             facets.forEach(facet->{
-=======
-        final Filter<ObjectAssociation> noop = Filters.anyOfType(ObjectAssociation.class);
-        final List<ObjectAssociation> fields = getAssociations(Contributed.EXCLUDED, noop);
-        for (final ObjectAssociation field : fields) {
-            final List<Facet> facets = field.getFacets(ImperativeFacet.FILTER);
-            for (final Facet facet : facets) {
->>>>>>> 3e208897
                 final ImperativeFacet imperativeFacet = ImperativeFacet.Util.getImperativeFacet(facet);
                 for (final Method imperativeFacetMethod : imperativeFacet.getMethods()) {
                     membersByMethod.put(imperativeFacetMethod, field);
