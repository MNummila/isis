--- conflicted
+++ resolved
@@ -87,11 +87,9 @@
 import org.apache.isis.core.metamodel.spec.feature.OneToOneAssociation;
 import org.apache.isis.core.metamodel.specloader.SpecificationLoader;
 import org.apache.isis.core.metamodel.specloader.facetprocessor.FacetProcessor;
-<<<<<<< HEAD
+import org.apache.isis.core.metamodel.specloader.postprocessor.PostProcessor;
+import org.apache.isis.core.plugins.environment.DeploymentType;
 import org.apache.isis.core.security.authentication.AuthenticationSession;
-=======
-import org.apache.isis.core.metamodel.specloader.postprocessor.PostProcessor;
->>>>>>> 3e208897
 import org.apache.isis.objectstore.jdo.metamodel.facets.object.persistencecapable.JdoPersistenceCapableFacet;
 
 import static org.apache.isis.commons.internal.base._NullSafe.stream;
@@ -124,24 +122,14 @@
 
     protected final ServicesInjector servicesInjector;
 
-<<<<<<< HEAD
+    private PostProcessor postProcessor;
+    private final DeploymentType deploymentType;
     private final SpecificationLoader specificationLoader;
     private final FacetProcessor facetProcessor;
 
-    private final List<ObjectAssociation> associations = _Lists.newArrayList(); 
+    private final List<ObjectAssociation> associations = _Lists.newArrayList();
     private final List<ObjectAction> objectActions = _Lists.newArrayList();
-=======
-    private final DeploymentCategory deploymentCategory;
-    private PostProcessor postProcessor;
-    private final SpecificationLoader specificationLoader;
-    private final FacetProcessor facetProcessor;
-
-    protected Properties metadataProperties;
-
-
-    private final List<ObjectAssociation> associations = Lists.newArrayList();
-    private final List<ObjectAction> objectActions = Lists.newArrayList();
->>>>>>> 3e208897
+
     // partitions and caches objectActions by type; updated in sortCacheAndUpdateActions()
     private final Map<ActionType, List<ObjectAction>> objectActionsByType = createObjectActionsByType();
 
@@ -173,12 +161,7 @@
     private NavigableParentFacet navigableParentFacet;
     private CssClassFacet cssClassFacet;
 
-<<<<<<< HEAD
-    private IntrospectionState introspected = IntrospectionState.NOT_INTROSPECTED;
-=======
     private IntrospectionState introspectionState = IntrospectionState.NOT_INTROSPECTED;
-    //endregion
->>>>>>> 3e208897
 
 
     // -- Constructor
@@ -200,11 +183,8 @@
         this.facetProcessor = facetProcessor;
 
         this.specificationLoader = servicesInjector.getSpecificationLoader();
-<<<<<<< HEAD
-=======
-        this.deploymentCategory = servicesInjector.getDeploymentCategoryProvider().getDeploymentCategory();
+        this.deploymentType = _Context.getEnvironment().getDeploymentType();
         this.postProcessor = postProcessor;
->>>>>>> 3e208897
     }
 
     // -- Stuff immediately derivable from class
@@ -251,19 +231,6 @@
         return fullName;
     }
 
-<<<<<<< HEAD
-
-    public enum IntrospectionState {
-        NOT_INTROSPECTED,
-        BEING_INTROSPECTED,
-        INTROSPECTED,
-    }
-=======
-    //endregion
-
-    //region > Introspection
-
->>>>>>> 3e208897
 
     /**
      * Keeps introspecting up to the level required.
@@ -281,20 +248,6 @@
                 updateFromFacetValues();
                 this.introspectionState = IntrospectionState.TYPE_INTROSPECTED;
             }
-
-<<<<<<< HEAD
-    public void setIntrospectionState(IntrospectionState introspectationState) {
-        this.introspected = introspectationState;
-    }
-
-    protected boolean isNotIntrospected() {
-        return !(getIntrospectionState() == IntrospectionState.INTROSPECTED);
-    }
-
-
-
-    // -- Introspection (part 1)
-=======
             if(this.introspectionState.compareTo(upTo) < 0) {
                 this.introspectionState = IntrospectionState.MEMBERS_BEING_INTROSPECTED;
                 introspectMembers();
@@ -323,7 +276,6 @@
 
     protected abstract void introspectTypeHierarchy();
     protected abstract void introspectMembers();
->>>>>>> 3e208897
 
 
     protected void loadSpecOfSuperclass(final Class<?> superclass) {
@@ -388,10 +340,6 @@
         }
     }
 
-<<<<<<< HEAD
-    // -- Introspection (part 2)
-=======
->>>>>>> 3e208897
 
     private void updateFromFacetValues() {
 
@@ -401,36 +349,11 @@
         cssClassFacet = getFacet(CssClassFacet.class);
     }
 
-<<<<<<< HEAD
-    // -- Title, Icon
-=======
-    private Persistability determinePersistability() {
-        final NotPersistableFacet notPersistableFacet = getFacet(NotPersistableFacet.class);
-        if (notPersistableFacet == null) {
-            return Persistability.USER_PERSISTABLE;
-        }
-        final NotPersistable.By initiatedBy = notPersistableFacet.value();
-        if (initiatedBy == NotPersistable.By.USER_OR_PROGRAM) {
-            return Persistability.TRANSIENT;
-        } else if (initiatedBy == NotPersistable.By.USER) {
-            return Persistability.PROGRAM_PERSISTABLE;
-        } else {
-            return Persistability.USER_PERSISTABLE;
-        }
-    }
 
     protected void postProcess() {
         postProcessor.postProcess(this);
     }
-    //endregion
-
-    //region > Title, Icon
-
-    @Override
-    public String getTitle(final ObjectAdapter targetAdapter) {
-        return getTitle(null, targetAdapter);
-    }
->>>>>>> 3e208897
+
 
     @Override
     public String getTitle(
@@ -482,14 +405,7 @@
      * <pre>
      * spec2.isOfType(spec1);
      * </pre>
-<<<<<<< HEAD
      *
-     * <p>
-     * Callable after {@link #introspectTypeHierarchyAndMembers()} has been
-     * called.
-=======
-     * 
->>>>>>> 3e208897
      */
     @Override
     public boolean isOfType(final ObjectSpecification specification) {
@@ -695,43 +611,17 @@
     // -- Associations
     
     @Override
-<<<<<<< HEAD
     public Stream<ObjectAssociation> streamAssociations(final Contributed contributed) {
-        
+        introspectUpTo(IntrospectionState.TYPE_AND_MEMBERS_INTROSPECTED);
+
         guardAgainstTooEarly_assoz(contributed);
         
         return stream(this.associations)
         .filter(ContributeeMember.Predicates.regularElse(contributed));
-=======
-    public List<ObjectAssociation> getAssociations(final Contributed contributed) {
-        introspectUpTo(IntrospectionState.TYPE_AND_MEMBERS_INTROSPECTED);
-
-        // the "contributed.isIncluded()" guard is required because we cannot do this too early;
-        // there must be a session available
-        if(contributed.isIncluded() && !contributeeAndMixedInAssociationsAdded) {
-            synchronized (this.associations) {
-                List<ObjectAssociation> associations = Lists.newArrayList(this.associations);
-                if(isPersistenceCapableOrViewModel()) {
-                    associations.addAll(createContributeeAssociations());
-                    associations.addAll(createMixedInAssociations());
-                }
-                sortAndUpdateAssociations(associations);
-                contributeeAndMixedInAssociationsAdded = true;
-            }
-        }
-        final List<ObjectAssociation> associations = Lists.newArrayList(this.associations);
-        return Lists.newArrayList(Iterables.filter(
-                associations, ContributeeMember.Predicates.regularElse(contributed)));
->>>>>>> 3e208897
-    }
-
-
-    private static ThreadLocal<Boolean> invalidatingCache = new ThreadLocal<Boolean>() {
-        @Override
-        protected Boolean initialValue() {
-            return Boolean.FALSE;
-        };
-    };
+    }
+
+
+    private static ThreadLocal<Boolean> invalidatingCache = ThreadLocal.withInitial(() -> Boolean.FALSE);
 
     @Override
     public ObjectMember getMember(final String memberId) {
@@ -797,7 +687,6 @@
     }
 
     private ObjectAssociation getAssociationWithId(final String id) {
-<<<<<<< HEAD
         return streamAssociations(Contributed.INCLUDED)
             .filter(objectAssociation->objectAssociation.getId().equals(id))
             .findFirst()
@@ -806,118 +695,12 @@
 
     @Override
     public Stream<ObjectAction> streamObjectActions(final ActionType type, final Contributed contributed) {
-        
+        introspectUpTo(IntrospectionState.TYPE_AND_MEMBERS_INTROSPECTED);
+
         guardAgainstTooEarly_contrib(contributed);
         
         return stream(objectActionsByType.get(type))
                 .filter(ContributeeMember.Predicates.regularElse(contributed));
-=======
-        for (final ObjectAssociation objectAssociation : getAssociations(Contributed.INCLUDED)) {
-            if (objectAssociation.getId().equals(id)) {
-                return objectAssociation;
-            }
-        }
-        return null;
-    }
-
-    @Deprecated
-    @Override
-    public List<ObjectAssociation> getAssociations(Filter<ObjectAssociation> filter) {
-        introspectUpTo(IntrospectionState.TYPE_AND_MEMBERS_INTROSPECTED);
-
-        return getAssociations(Contributed.INCLUDED, filter);
-    }
-
-    @Override
-    public List<ObjectAssociation> getAssociations(Contributed contributed, final Filter<ObjectAssociation> filter) {
-        introspectUpTo(IntrospectionState.TYPE_AND_MEMBERS_INTROSPECTED);
-
-        final List<ObjectAssociation> allAssociations = getAssociations(contributed);
-        return Lists.newArrayList(
-                FluentIterable.from(allAssociations)
-                        .filter(Filters.asPredicate(filter))
-                        .toSortedList(ObjectMember.Comparators.byMemberOrderSequence())
-        );
-    }
-
-    @SuppressWarnings({ "rawtypes", "unchecked" })
-    @Override
-    public List<OneToOneAssociation> getProperties(Contributed contributed) {
-        introspectUpTo(IntrospectionState.TYPE_AND_MEMBERS_INTROSPECTED);
-
-        final List list = getAssociations(contributed, ObjectAssociation.Filters.PROPERTIES);
-        return list;
-    }
-
-    @Override
-    @SuppressWarnings({ "unchecked", "rawtypes" })
-    public List<OneToManyAssociation> getCollections(Contributed contributed) {
-        introspectUpTo(IntrospectionState.TYPE_AND_MEMBERS_INTROSPECTED);
-
-        final List list = getAssociations(contributed, ObjectAssociation.Filters.COLLECTIONS);
-        return list;
-    }
-
-    //endregion
-
-    //region > getObjectActions
-    @Override
-    public List<ObjectAction> getObjectActions(
-            final List<ActionType> types,
-            final Contributed contributed, 
-            final Filter<ObjectAction> filter) {
-
-        LOG.debug("{} : getObjectActions(...)", this.getFullIdentifier());
-
-        introspectUpTo(IntrospectionState.TYPE_AND_MEMBERS_INTROSPECTED);
-
-        // update our list of actions if requesting for contributed actions
-        // and they have not yet been added
-        // the "contributed.isIncluded()" guard is required because we cannot do this too early;
-        // there must be a session available
-        if(contributed.isIncluded() && !contributeeAndMixedInActionsAdded) {
-            synchronized (this.objectActions) {
-                final List<ObjectAction> actions = Lists.newArrayList(this.objectActions);
-                if (isPersistenceCapableOrViewModel()) {
-                    // only contribute to entities and view models (not to mixins themselves, nor domain services, nor values).
-                    actions.addAll(createContributeeActions());
-                    actions.addAll(createMixedInActions());
-                }
-                sortCacheAndUpdateActions(actions);
-                contributeeAndMixedInActionsAdded = true;
-            }
-        }
-
-        final List<ObjectAction> actions = Lists.newArrayList();
-        for (final ActionType type : types) {
-            final Collection<ObjectAction> filterActions =
-                    Collections2.filter(objectActionsByType.get(type), Filters.asPredicate(filter));
-            actions.addAll(filterActions);
-        }
-        return Lists.newArrayList(
-                Iterables.filter(
-                        actions,
-                        ContributeeMember.Predicates.regularElse(contributed)));
-    }
-
-    @Override
-    public List<ObjectAction> getObjectActions(
-            final Contributed contributed) {
-        introspectUpTo(IntrospectionState.TYPE_AND_MEMBERS_INTROSPECTED);
-
-        return getObjectActions(ActionType.ALL, contributed, Filters.<ObjectAction>any());
-    }
-
-    @Override
-    public List<ObjectAction> getObjectActions(
-            final ActionType type, 
-            final Contributed contributed, 
-            final Filter<ObjectAction> filter) {
-
-        introspectUpTo(IntrospectionState.TYPE_AND_MEMBERS_INTROSPECTED);
-
-        return getObjectActions(Collections.singletonList(type), contributed, filter);
->>>>>>> 3e208897
     }
 
     // -- sorting
@@ -1022,8 +805,8 @@
     
     private List<ObjectAssociation> createContributeeAssociations(final Object servicePojo) {
         final Class<?> serviceClass = servicePojo.getClass();
-<<<<<<< HEAD
-        final ObjectSpecification specification = specificationLoader.loadSpecification(serviceClass);
+        final ObjectSpecification specification = specificationLoader.loadSpecification(serviceClass,
+                IntrospectionState.TYPE_AND_MEMBERS_INTROSPECTED);
         final Stream<ObjectAction> serviceActions = specification
                 .streamObjectActions(ActionType.USER, Contributed.INCLUDED);
         
@@ -1033,42 +816,6 @@
             .map(createContributeeAssociationFunctor(servicePojo, this))
             .collect(Collectors.toList());
   
-=======
-        final ObjectSpecification specification = specificationLoader.loadSpecification(serviceClass,
-                IntrospectionState.TYPE_AND_MEMBERS_INTROSPECTED);
-        final List<ObjectAction> serviceActions = specification.getObjectActions(ActionType.USER, Contributed.INCLUDED, Filters
-                .<ObjectAction>any());
-
-        final List<ObjectActionDefault> contributedActions = Lists.newArrayList();
-        for (final ObjectAction serviceAction : serviceActions) {
-            if (isAlwaysHidden(serviceAction)) {
-                continue;
-            }
-            final NotContributedFacet notContributed = serviceAction.getFacet(NotContributedFacet.class);
-            if(notContributed != null && notContributed.toAssociations()) {
-                continue;
-            }
-            if(!serviceAction.hasReturn()) {
-                continue;
-            }
-            if (serviceAction.getParameterCount() != 1 || contributeeParameterMatchOf(serviceAction) == -1) {
-                continue;
-            }
-            if(!(serviceAction instanceof ObjectActionDefault)) {
-                continue;
-            }
-            if(!serviceAction.getSemantics().isSafeInNature()) {
-                continue;
-            }
-            contributedActions.add((ObjectActionDefault) serviceAction);
-        }
-
-        return Lists.newArrayList(
-                Iterables.transform(
-                    contributedActions,
-                    createContributeeAssociationFunctor(servicePojo, this)
-                ));
->>>>>>> 3e208897
     }
 
     private Function<ObjectActionDefault, ObjectAssociation> createContributeeAssociationFunctor(
@@ -1459,15 +1206,7 @@
         if(contributed.isIncluded() && !contributeeAndMixedInActionsAdded) {
             synchronized (this.objectActions) {
                 final List<ObjectAction> actions = _Lists.newArrayList(this.objectActions);
-                final boolean containsMixin = containsDoOpFacet(MixinFacet.class);
-                final boolean containsDomainService = containsDoOpFacet(DomainServiceFacet.class);
-                final boolean isService = isService();
-                if (containsMixin || containsDomainService || isService) {
-                    // don't contribute to mixins themselves!
-                    // don't contribute to services either
-                    // - isService() is sufficient check for internal services registered directly with ServicesInjector
-                    // - checking for DomainServiceFacet is for application services (isService() may not have been called, for these)
-                } else {
+                if (isPersistenceCapableOrViewModel()) {
                     actions.addAll(createContributeeActions());
                     actions.addAll(createMixedInActions());
                 }
@@ -1478,13 +1217,15 @@
     }
     
     private void guardAgainstTooEarly_assoz(Contributed contributed) {
-     // the "contributed.isIncluded()" guard is required because we cannot do this too early;
+        // the "contributed.isIncluded()" guard is required because we cannot do this too early;
         // there must be a session available
         if(contributed.isIncluded() && !contributeeAndMixedInAssociationsAdded) {
             synchronized (this.associations) {
                 List<ObjectAssociation> associations = _Lists.newArrayList(this.associations);
-                associations.addAll(createContributeeAssociations());
-                associations.addAll(createMixedInAssociations());
+                if(isPersistenceCapableOrViewModel()) {
+                    associations.addAll(createContributeeAssociations());
+                    associations.addAll(createMixedInAssociations());
+                }
                 sortAndUpdateAssociations(associations);
                 contributeeAndMixedInAssociationsAdded = true;
             }
