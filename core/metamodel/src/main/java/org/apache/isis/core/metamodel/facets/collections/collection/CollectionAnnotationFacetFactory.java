--- conflicted
+++ resolved
@@ -57,14 +57,7 @@
 import org.apache.isis.core.metamodel.facets.object.domainobject.domainevents.CollectionDomainEventDefaultFacetForDomainObjectAnnotation;
 import org.apache.isis.core.metamodel.facets.propcoll.accessor.PropertyOrCollectionAccessorFacet;
 import org.apache.isis.core.metamodel.facets.propcoll.notpersisted.NotPersistedFacet;
-<<<<<<< HEAD
-=======
-import org.apache.isis.core.metamodel.services.ServicesInjector;
 import org.apache.isis.core.metamodel.spec.ObjectSpecification;
-import org.apache.isis.core.metamodel.specloader.CollectionUtils;
-import org.apache.isis.core.metamodel.specloader.validator.MetaModelValidatorComposite;
-import org.apache.isis.core.metamodel.specloader.validator.MetaModelValidatorForDeprecatedAnnotation;
->>>>>>> 901b63e2
 import org.apache.isis.core.metamodel.util.EventUtil;
 
 public class CollectionAnnotationFacetFactory extends FacetFactoryAbstract {
@@ -105,7 +98,6 @@
         //
         final List<Collection> collections = Annotations.getAnnotations(method, Collection.class);
 
-<<<<<<< HEAD
         // search for @Collection(domainEvent=...)
         final CollectionDomainEventFacetAbstract collectionDomainEventFacet = collections.stream()
                 .map(Collection::domainEvent)
@@ -114,55 +106,11 @@
                 .map(domainEvent ->
                 (CollectionDomainEventFacetAbstract)
                 new CollectionDomainEventFacetForCollectionAnnotation(
-                        domainEvent, servicesInjector, getSpecificationLoader(), holder))
+                        defaultFromDomainObjectIfRequired(typeSpec, domainEvent), servicesInjector, getSpecificationLoader(), holder))
                 .orElse(
                         new CollectionDomainEventFacetDefault(
-                                CollectionDomainEvent.Default.class, servicesInjector, getSpecificationLoader(), holder)
+                                defaultFromDomainObjectIfRequired(typeSpec, CollectionDomainEvent.Default.class), servicesInjector, getSpecificationLoader(), holder)
                         );
-=======
-        final CollectionDomainEventFacetAbstract collectionDomainEventFacet;
-
-        // can't really do this, because would result in the event being fired for the
-        // hidden/disable/validate phases, most likely breaking existing code.
-        //
-        // in any case, which to use... addTo or removeFrom ?
-
-//        // search for @PostsCollectionAddedToEvent(value=...)
-//        if(postsCollectionAddedToEvent != null) {
-//            collectionDomainEventType = postsCollectionAddedToEvent.value();
-//            collectionDomainEventFacet = postsCollectionAddedToEventValidator.flagIfPresent(
-//                    new CollectionDomainEventFacetForPostsCollectionAddedToEventAnnotation(
-//                        collectionDomainEventType, servicesInjector, getSpecificationLoader(), holder));
-//        } else
-//        // search for @PostsCollectionRemovedFromEvent(value=...)
-//        if(postsCollectionRemovedFromEvent != null) {
-//            collectionDomainEventType = postsCollectionRemovedFromEvent.value();
-//            collectionDomainEventFacet = postsCollectionRemovedFromEventValidator.flagIfPresent(
-//                    new CollectionDomainEventFacetForPostsCollectionRemovedFromEventAnnotation(
-//                        collectionDomainEventType, servicesInjector, getSpecificationLoader(), holder));
-//        } else
-
-        // search for @CollectionInteraction(value=...)
-        if(collectionInteraction != null) {
-            collectionDomainEventType = defaultFromDomainObjectIfRequired(typeSpec, collectionInteraction.value());
-            collectionDomainEventFacet = collectionInteractionValidator.flagIfPresent(
-                    new CollectionDomainEventFacetForCollectionInteractionAnnotation(
-                        collectionDomainEventType, servicesInjector, getSpecificationLoader(), holder), processMethodContext);
-        } else
-        // search for @Collection(domainEvent=...)
-        if(collection != null) {
-            collectionDomainEventType = defaultFromDomainObjectIfRequired(typeSpec, collection.domainEvent());
-            collectionDomainEventFacet = new CollectionDomainEventFacetForCollectionAnnotation(
-                    collectionDomainEventType, servicesInjector, getSpecificationLoader(), holder);
-
-        } else
-        // else use default event type
-        {
-            collectionDomainEventType = defaultFromDomainObjectIfRequired(typeSpec, CollectionDomainEvent.Default.class);
-            collectionDomainEventFacet = new CollectionDomainEventFacetDefault(
-                    collectionDomainEventType, servicesInjector, getSpecificationLoader(), holder);
-        }
->>>>>>> 901b63e2
         if(!CollectionDomainEvent.Noop.class.isAssignableFrom(collectionDomainEventFacet.getEventType())) {
             FacetUtil.addFacet(collectionDomainEventFacet);
         }
@@ -330,40 +278,4 @@
     }
 
 
-<<<<<<< HEAD
-=======
-
-
-    // //////////////////////////////////////
-
-    @Override
-    public void refineMetaModelValidator(final MetaModelValidatorComposite metaModelValidator, final IsisConfiguration configuration) {
-        metaModelValidator.add(postsCollectionAddedToEventValidator);
-        metaModelValidator.add(postsCollectionRemovedFromEventValidator);
-        metaModelValidator.add(collectionInteractionValidator);
-        metaModelValidator.add(notPersistedValidator);
-        metaModelValidator.add(typeOfValidator);
-        metaModelValidator.add(hiddenValidator);
-        metaModelValidator.add(disabledValidator);
-    }
-
-    // //////////////////////////////////////
-
-
-    @Override
-    public void setServicesInjector(final ServicesInjector servicesInjector) {
-        super.setServicesInjector(servicesInjector);
-        final IsisConfiguration configuration = getConfiguration();
-
-        postsCollectionAddedToEventValidator.setConfiguration(configuration);
-        postsCollectionRemovedFromEventValidator.setConfiguration(configuration);
-        collectionInteractionValidator.setConfiguration(configuration);
-        typeOfValidator.setConfiguration(configuration);
-        notPersistedValidator.setConfiguration(configuration);
-        hiddenValidator.setConfiguration(configuration);
-        disabledValidator.setConfiguration(configuration);
-    }
-
->>>>>>> 901b63e2
-
 }