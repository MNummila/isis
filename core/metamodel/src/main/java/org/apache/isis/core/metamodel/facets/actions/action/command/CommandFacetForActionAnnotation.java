/*
 *  Licensed to the Apache Software Foundation (ASF) under one
 *  or more contributor license agreements.  See the NOTICE file
 *  distributed with this work for additional information
 *  regarding copyright ownership.  The ASF licenses this file
 *  to you under the Apache License, Version 2.0 (the
 *  "License"); you may not use this file except in compliance
 *  with the License.  You may obtain a copy of the License at
 *
 *        http://www.apache.org/licenses/LICENSE-2.0
 *
 *  Unless required by applicable law or agreed to in writing,
 *  software distributed under the License is distributed on an
 *  "AS IS" BASIS, WITHOUT WARRANTIES OR CONDITIONS OF ANY
 *  KIND, either express or implied.  See the License for the
 *  specific language governing permissions and limitations
 *  under the License.
 */
package org.apache.isis.core.metamodel.facets.actions.action.command;

import java.util.List;

import org.apache.isis.applib.annotation.Action;
import org.apache.isis.applib.annotation.CommandExecuteIn;
import org.apache.isis.applib.annotation.CommandPersistence;
import org.apache.isis.applib.annotation.CommandReification;
import org.apache.isis.applib.services.command.CommandDtoProcessor;
import org.apache.isis.core.commons.config.IsisConfiguration;
import org.apache.isis.core.metamodel.facetapi.FacetHolder;
import org.apache.isis.core.metamodel.facets.actions.command.CommandFacet;
import org.apache.isis.core.metamodel.facets.actions.command.CommandFacetAbstract;
import org.apache.isis.core.metamodel.facets.actions.semantics.ActionSemanticsFacet;
import org.apache.isis.core.metamodel.services.ServicesInjector;

public class CommandFacetForActionAnnotation extends CommandFacetAbstract {

    public static CommandFacet create(
            final List<Action> actions,
            final IsisConfiguration configuration,
            final ServicesInjector servicesInjector,
            final FacetHolder holder) {

<<<<<<< HEAD
        final CommandActionsConfiguration setting = CommandActionsConfiguration.parse(configuration);

        return actions.stream()
                .filter(action -> action.command() != CommandReification.NOT_SPECIFIED)
                .findFirst()
                .map(action -> {

                    final CommandReification command = action.command();
                    final CommandPersistence persistence = action.commandPersistence();
                    final CommandExecuteIn executeIn = action.commandExecuteIn();

                    switch (command) {
                    case AS_CONFIGURED:
                        switch (setting) {
                        case NONE:
                            return null;
                        case IGNORE_SAFE:
                            if (hasSafeSemantics(holder)) {
                                return null;
                            }
                            // else fall through
                        default:
                            return (CommandFacet)new CommandFacetForActionAnnotationAsConfigured(
                                    persistence, executeIn, Enablement.ENABLED, holder);
                        }
                    case DISABLED:
                        return null;
                    case ENABLED:
                        return new CommandFacetForActionAnnotation(persistence, executeIn, Enablement.ENABLED, holder);
                    }
                    throw new IllegalStateException("command '" + command + "' not recognised");
                })
                .orElseGet(() -> {
                    switch (setting) {
=======
        CommandReification commandReification =
                action != null
                    ? action.command()
                    : CommandReification.AS_CONFIGURED;
        CommandPersistence commandPersistence =
                action != null
                    ? action.commandPersistence()
                    : CommandPersistence.PERSISTED;
        final CommandExecuteIn commandExecuteIn =
                action != null
                    ? action.commandExecuteIn()
                    :  CommandExecuteIn.FOREGROUND;
        final Class<? extends CommandDtoProcessor> processorClass =
                action != null
                    ? action.commandDtoProcessor()
                    : null;
        final CommandDtoProcessor processor = newProcessorElseNull(processorClass);

        if(processor != null) {
            commandReification = CommandReification.ENABLED;
            commandPersistence = CommandPersistence.PERSISTED;
        }
        final Persistence persistence = CommandPersistence.from(commandPersistence);
        final ExecuteIn executeIn = CommandExecuteIn.from(commandExecuteIn);


        switch (commandReification) {
            case AS_CONFIGURED:
                final CommandActionsConfiguration setting = CommandActionsConfiguration.parse(configuration);
                switch (setting) {
>>>>>>> 392d475a
                    case NONE:
                        return null;
                    case IGNORE_SAFE:
                        if (hasSafeSemantics(holder)) {
                            return null;
                        }
                        // else fall through
                    default:
<<<<<<< HEAD
                        return CommandFacetFromConfiguration.create(holder);
                    }
=======
                        return action != null
                                ? new CommandFacetForActionAnnotationAsConfigured(persistence, executeIn, Enablement.ENABLED, holder,
                                servicesInjector)
                                : CommandFacetFromConfiguration.create(holder, servicesInjector);
                }
            case DISABLED:
                return null;
            case ENABLED:
                return new CommandFacetForActionAnnotation(
                        persistence, executeIn, Enablement.ENABLED, processor,
                        holder, servicesInjector);
        }
>>>>>>> 392d475a

                });
    }

    private static boolean hasSafeSemantics(final FacetHolder holder) {
        final ActionSemanticsFacet actionSemanticsFacet = holder.getFacet(ActionSemanticsFacet.class);
        if(actionSemanticsFacet == null) {
            throw new IllegalStateException("Require ActionSemanticsFacet in order to process");
        }
        if(actionSemanticsFacet.value().isSafeInNature()) {
            return true;
        }
        return false;
    }

    CommandFacetForActionAnnotation(
            final CommandPersistence persistence,
            final CommandExecuteIn executeIn,
            final Enablement enablement,
            final CommandDtoProcessor processor,
            final FacetHolder holder,
            final ServicesInjector servicesInjector) {
        super(persistence, executeIn, enablement, processor, holder, servicesInjector);
    }


}<|MERGE_RESOLUTION|>--- conflicted
+++ resolved
@@ -40,7 +40,6 @@
             final ServicesInjector servicesInjector,
             final FacetHolder holder) {
 
-<<<<<<< HEAD
         final CommandActionsConfiguration setting = CommandActionsConfiguration.parse(configuration);
 
         return actions.stream()
@@ -48,9 +47,16 @@
                 .findFirst()
                 .map(action -> {
 
-                    final CommandReification command = action.command();
-                    final CommandPersistence persistence = action.commandPersistence();
+                    CommandReification command = action.command();
+                    CommandPersistence persistence = action.commandPersistence();
                     final CommandExecuteIn executeIn = action.commandExecuteIn();
+                    final Class<? extends CommandDtoProcessor> processorClass = action.commandDtoProcessor();
+                    final CommandDtoProcessor processor = newProcessorElseNull(processorClass);
+
+                    if(processor != null) {
+                        command = CommandReification.ENABLED;
+                        persistence = CommandPersistence.PERSISTED;
+                    }
 
                     switch (command) {
                     case AS_CONFIGURED:
@@ -64,49 +70,18 @@
                             // else fall through
                         default:
                             return (CommandFacet)new CommandFacetForActionAnnotationAsConfigured(
-                                    persistence, executeIn, Enablement.ENABLED, holder);
+                                    persistence, executeIn, Enablement.ENABLED, holder, servicesInjector);
                         }
                     case DISABLED:
                         return null;
                     case ENABLED:
-                        return new CommandFacetForActionAnnotation(persistence, executeIn, Enablement.ENABLED, holder);
+                        return new CommandFacetForActionAnnotation(
+                                persistence, executeIn, Enablement.ENABLED, processor, holder, servicesInjector);
                     }
                     throw new IllegalStateException("command '" + command + "' not recognised");
                 })
                 .orElseGet(() -> {
                     switch (setting) {
-=======
-        CommandReification commandReification =
-                action != null
-                    ? action.command()
-                    : CommandReification.AS_CONFIGURED;
-        CommandPersistence commandPersistence =
-                action != null
-                    ? action.commandPersistence()
-                    : CommandPersistence.PERSISTED;
-        final CommandExecuteIn commandExecuteIn =
-                action != null
-                    ? action.commandExecuteIn()
-                    :  CommandExecuteIn.FOREGROUND;
-        final Class<? extends CommandDtoProcessor> processorClass =
-                action != null
-                    ? action.commandDtoProcessor()
-                    : null;
-        final CommandDtoProcessor processor = newProcessorElseNull(processorClass);
-
-        if(processor != null) {
-            commandReification = CommandReification.ENABLED;
-            commandPersistence = CommandPersistence.PERSISTED;
-        }
-        final Persistence persistence = CommandPersistence.from(commandPersistence);
-        final ExecuteIn executeIn = CommandExecuteIn.from(commandExecuteIn);
-
-
-        switch (commandReification) {
-            case AS_CONFIGURED:
-                final CommandActionsConfiguration setting = CommandActionsConfiguration.parse(configuration);
-                switch (setting) {
->>>>>>> 392d475a
                     case NONE:
                         return null;
                     case IGNORE_SAFE:
@@ -115,24 +90,8 @@
                         }
                         // else fall through
                     default:
-<<<<<<< HEAD
                         return CommandFacetFromConfiguration.create(holder);
                     }
-=======
-                        return action != null
-                                ? new CommandFacetForActionAnnotationAsConfigured(persistence, executeIn, Enablement.ENABLED, holder,
-                                servicesInjector)
-                                : CommandFacetFromConfiguration.create(holder, servicesInjector);
-                }
-            case DISABLED:
-                return null;
-            case ENABLED:
-                return new CommandFacetForActionAnnotation(
-                        persistence, executeIn, Enablement.ENABLED, processor,
-                        holder, servicesInjector);
-        }
->>>>>>> 392d475a
-
                 });
     }
 
