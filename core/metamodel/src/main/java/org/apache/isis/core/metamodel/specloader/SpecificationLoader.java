--- conflicted
+++ resolved
@@ -19,22 +19,11 @@
 import java.util.Collection;
 import java.util.List;
 import java.util.Map;
-<<<<<<< HEAD
-import java.util.Set;
 import java.util.concurrent.Callable;
 import java.util.concurrent.Future;
+import java.util.function.Predicate;
+import java.util.stream.Collectors;
 import java.util.stream.Stream;
-=======
-import java.util.concurrent.Callable;
-import java.util.concurrent.Future;
-
-import com.google.common.base.Function;
-import com.google.common.base.Predicate;
-import com.google.common.collect.FluentIterable;
-import com.google.common.collect.ImmutableList;
-import com.google.common.collect.Lists;
-import com.google.common.collect.Maps;
->>>>>>> 4919e6ce
 
 import org.slf4j.Logger;
 import org.slf4j.LoggerFactory;
@@ -167,13 +156,13 @@
         state = State.CACHING;
 
         // need to completely load services and mixins (synchronously)
-        final List<ObjectSpecification> specificationsFromRegistry = Lists.newArrayList();
+        final List<ObjectSpecification> specificationsFromRegistry = _Lists.newArrayList();
 
         loadSpecificationsFor(
                 CommonDtoUtils.VALUE_TYPES, null,
                 IntrospectionStrategy.STUB, specificationsFromRegistry);
         loadSpecificationsFor(
-                allServiceClasses(), NatureOfService.DOMAIN,
+                streamServiceClasses().collect(Collectors.toList()), NatureOfService.DOMAIN,
                 IntrospectionStrategy.STUB, specificationsFromRegistry);
         loadSpecificationsFor(
                 AppManifest.Registry.instance().getMixinTypes(), null,
@@ -197,33 +186,22 @@
                 "specificationsFromRegistry.size = %d ; cachedSpecifications.size = %d",
                 specificationsFromRegistry.size(), cachedSpecifications.size()));
 
-        ImmutableList<ObjectSpecification> registryNotCached = FluentIterable.from(specificationsFromRegistry)
-                .filter(new Predicate<ObjectSpecification>() {
-                    @Override
-                    public boolean apply(final ObjectSpecification objectSpecification) {
-                        return !cachedSpecifications.contains(objectSpecification);
-                    }
-                }).toList();
-        ImmutableList<ObjectSpecification> cachedNotRegistry = FluentIterable.from(cachedSpecifications)
-                .filter(new Predicate<ObjectSpecification>() {
-                    @Override
-                    public boolean apply(final ObjectSpecification objectSpecification) {
-                        return !specificationsFromRegistry.contains(objectSpecification);
-                    }
-                }).toList();
+        List<ObjectSpecification> registryNotCached = specificationsFromRegistry.stream()
+                .filter(spec -> !cachedSpecifications.contains(spec))
+                .collect(Collectors.toList());
+        List<ObjectSpecification> cachedNotRegistry = cachedSpecifications.stream()
+                .filter(spec -> !specificationsFromRegistry.contains(spec))
+                .collect(Collectors.toList());
 
         LOG.info(String.format(
                 "registryNotCached.size = %d ; cachedNotRegistry.size = %d",
                 registryNotCached.size(), cachedNotRegistry.size()));
 
 
-<<<<<<< HEAD
+
         final List<Callable<Object>> callables = _Lists.newArrayList();
-        for (final ObjectSpecification specification : objectSpecifications) {
-=======
-        final List<Callable<Object>> callables = Lists.newArrayList();
         for (final ObjectSpecification specification : specificationsFromRegistry) {
->>>>>>> 4919e6ce
+
             Callable<Object> callable = new Callable<Object>() {
                 @Override
                 public Object call() {
@@ -243,41 +221,11 @@
         threadPoolSupport.joinGatherFailures(futures);
 
 
-<<<<<<< HEAD
-    private void loadSpecificationsForServices() {
-        streamServiceClasses()
-        .forEach(serviceClass->{
-            final DomainService domainService = serviceClass.getAnnotation(DomainService.class);
-            final NatureOfService nature = domainService != null ? domainService.nature() : NatureOfService.DOMAIN;
-            // will 'markAsService'
-            ObjectSpecification objectSpecification = internalLoadSpecification(serviceClass, nature);
-            facetProcessorObjectSpecId.process(
-                    serviceClass,
-                    MethodRemoverConstants.NULL, objectSpecification);
-        });
-    }
-
-    private void loadSpecificationsForMixins() {
-
-        final Set<Class<?>> mixinTypes = AppManifest.Registry.instance().getMixinTypes();
-        if(mixinTypes == null) {
-            return;
-        }
-        for (final Class<?> mixinType : mixinTypes) {
-            ObjectSpecification objectSpecification = internalLoadSpecification(mixinType);
-            facetProcessorObjectSpecId.process(
-                    mixinType,
-                    MethodRemoverConstants.NULL, objectSpecification);
-=======
         // for debugging only
         final Collection<ObjectSpecification> cachedSpecificationsAfter = allCachedSpecifications();
-        ImmutableList<ObjectSpecification> cachedAfterNotBefore = FluentIterable.from(cachedSpecificationsAfter)
-                .filter(new Predicate<ObjectSpecification>() {
-                    @Override
-                    public boolean apply(final ObjectSpecification objectSpecification) {
-                        return !cachedSpecifications.contains(objectSpecification);
-                    }
-                }).toList();
+        List<ObjectSpecification> cachedAfterNotBefore = cachedSpecificationsAfter.stream()
+                .filter(spec -> !cachedSpecifications.contains(spec))
+                .collect(Collectors.toList());
         LOG.info(String.format("cachedSpecificationsAfter.size = %d ; cachedAfterNotBefore.size = %d",
                 cachedSpecificationsAfter.size(), cachedAfterNotBefore.size()));
 
@@ -296,7 +244,6 @@
             final List<ObjectSpecification> appendTo) {
 
         for (final Class<?> domainType : domainTypes) {
->>>>>>> 4919e6ce
 
             ObjectSpecification objectSpecification =
                 internalLoadSpecification(domainType, natureOfServiceFallback, introspectionStrategy);
@@ -307,15 +254,10 @@
         }
     }
 
-<<<<<<< HEAD
-    private void cacheBySpecId() {
+
+    private void cacheBySpecId(final Collection<ObjectSpecification> objectSpecifications) {
         final Map<ObjectSpecId, ObjectSpecification> specById = _Maps.newHashMap();
-        for (final ObjectSpecification objSpec : allCachedSpecifications()) {
-=======
-    private void cacheBySpecId(final Collection<ObjectSpecification> objectSpecifications) {
-        final Map<ObjectSpecId, ObjectSpecification> specById = Maps.newHashMap();
         for (final ObjectSpecification objSpec : objectSpecifications) {
->>>>>>> 4919e6ce
             final ObjectSpecId objectSpecId = objSpec.getSpecId();
             if (objectSpecId == null) {
                 continue;
@@ -548,14 +490,10 @@
                     ConfigurationServiceInternal.class);
             final FacetedMethodsBuilderContext facetedMethodsBuilderContext =
                     new FacetedMethodsBuilderContext(
-<<<<<<< HEAD
                             this, facetProcessor, configService);
-=======
-                            this, facetProcessor, layoutMetadataReaders, configService);
 
             final NatureOfService natureOfServiceIfAny = natureOfServiceFrom(cls, fallback);
 
->>>>>>> 4919e6ce
             return new ObjectSpecificationDefault(cls, facetedMethodsBuilderContext,
                     servicesInjector, facetProcessor, natureOfServiceIfAny);
         }
