--- conflicted
+++ resolved
@@ -20,17 +20,8 @@
 import java.util.List;
 import java.util.concurrent.Callable;
 import java.util.concurrent.Future;
-<<<<<<< HEAD
 import java.util.stream.Collectors;
 import java.util.stream.Stream;
-=======
-
-import com.google.common.base.Function;
-import com.google.common.base.Predicate;
-import com.google.common.collect.FluentIterable;
-import com.google.common.collect.ImmutableList;
-import com.google.common.collect.Lists;
->>>>>>> 813a3130
 
 import org.slf4j.Logger;
 import org.slf4j.LoggerFactory;
@@ -40,7 +31,6 @@
 import org.apache.isis.applib.annotation.NatureOfService;
 import org.apache.isis.applib.annotation.Programmatic;
 import org.apache.isis.commons.internal.collections._Lists;
-import org.apache.isis.commons.internal.collections._Maps;
 import org.apache.isis.core.commons.components.ApplicationScopedComponent;
 import org.apache.isis.core.commons.config.IsisConfiguration;
 import org.apache.isis.core.commons.ensure.Assert;
@@ -134,21 +124,7 @@
         this.state = State.NOT_INITIALIZED;
     }
 
-<<<<<<< HEAD
     // -- init
-=======
-    @Override
-    protected void finalize() throws Throwable {
-        super.finalize();
-        LOG.info("finalizing reflector factory", this);
-    }
-
-
-    //endregion
-
-
-    //region > internalInit
->>>>>>> 813a3130
 
     private State state;
 
@@ -243,21 +219,11 @@
 
 
         // for debugging only
-<<<<<<< HEAD
-        final Collection<ObjectSpecification> cachedSpecificationsAfter = allCachedSpecifications();
+        final Collection<ObjectSpecification> cachedSpecificationsAfter = cache.allSpecifications();
         List<ObjectSpecification> cachedAfterNotBefore = cachedSpecificationsAfter.stream()
                 .filter(spec -> !cachedSpecifications.contains(spec))
                 .collect(Collectors.toList());
-=======
-        final Collection<ObjectSpecification> cachedSpecificationsAfter = cache.allSpecifications();
-        ImmutableList<ObjectSpecification> cachedAfterNotBefore = FluentIterable.from(cachedSpecificationsAfter)
-                .filter(new Predicate<ObjectSpecification>() {
-                    @Override
-                    public boolean apply(final ObjectSpecification objectSpecification) {
-                        return !cachedSpecifications.contains(objectSpecification);
-                    }
-                }).toList();
->>>>>>> 813a3130
+
         LOG.info(String.format("cachedSpecificationsAfter.size = %d ; cachedAfterNotBefore.size = %d",
                 cachedSpecificationsAfter.size(), cachedAfterNotBefore.size()));
 
@@ -286,22 +252,6 @@
         }
     }
 
-<<<<<<< HEAD
-
-    private void cacheBySpecId(final Collection<ObjectSpecification> objectSpecifications) {
-        final Map<ObjectSpecId, ObjectSpecification> specById = _Maps.newHashMap();
-        for (final ObjectSpecification objSpec : objectSpecifications) {
-            final ObjectSpecId objectSpecId = objSpec.getSpecId();
-            if (objectSpecId == null) {
-                continue;
-            }
-            specById.put(objectSpecId, objSpec);
-        }
-
-        cache.init(specById);
-    }
-=======
->>>>>>> 813a3130
 
 
     // -- shutdown
