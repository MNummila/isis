/**
 *  Licensed to the Apache Software Foundation (ASF) under one or more
 *  contributor license agreements.  See the NOTICE file distributed with
 *  this work for additional information regarding copyright ownership.
 *  The ASF licenses this file to You under the Apache License, Version 2.0
 *  (the "License"); you may not use this file except in compliance with
 *  the License.  You may obtain a copy of the License at
 *
 *     http://www.apache.org/licenses/LICENSE-2.0
 *
 *  Unless required by applicable law or agreed to in writing, software
 *  distributed under the License is distributed on an "AS IS" BASIS,
 *  WITHOUT WARRANTIES OR CONDITIONS OF ANY KIND, either express or implied.
 *  See the License for the specific language governing permissions and
 *  limitations under the License.
 */
package org.apache.isis.core.metamodel.specloader.specimpl;

<<<<<<< HEAD
=======
import java.util.List;
import org.apache.isis.core.metamodel.layoutmetadata.LayoutMetadataReader;
import org.apache.isis.core.metamodel.services.configinternal.ConfigurationServiceInternal;
>>>>>>> a3df937c
import org.apache.isis.core.metamodel.specloader.SpecificationLoader;
import org.apache.isis.core.metamodel.specloader.facetprocessor.FacetProcessor;

public class FacetedMethodsBuilderContext {
    public final SpecificationLoader specificationLoader;
    public final FacetProcessor facetProcessor;
<<<<<<< HEAD

    public FacetedMethodsBuilderContext(
            final SpecificationLoader specificationLoader,
            final FacetProcessor facetProcessor) {
        this.specificationLoader = specificationLoader;
        this.facetProcessor = facetProcessor;
=======
    public final List<LayoutMetadataReader> layoutMetadataReaders;
    public final ConfigurationServiceInternal configService;

    public FacetedMethodsBuilderContext(
            final SpecificationLoader specificationLoader,
            final FacetProcessor facetProcessor,
            final List<LayoutMetadataReader> layoutMetadataReaders,
            final ConfigurationServiceInternal configService) {
        this.specificationLoader = specificationLoader;
        this.facetProcessor = facetProcessor;
        this.layoutMetadataReaders = layoutMetadataReaders;
        this.configService = configService;
>>>>>>> a3df937c
    }
}<|MERGE_RESOLUTION|>--- conflicted
+++ resolved
@@ -16,38 +16,21 @@
  */
 package org.apache.isis.core.metamodel.specloader.specimpl;
 
-<<<<<<< HEAD
-=======
-import java.util.List;
-import org.apache.isis.core.metamodel.layoutmetadata.LayoutMetadataReader;
 import org.apache.isis.core.metamodel.services.configinternal.ConfigurationServiceInternal;
->>>>>>> a3df937c
 import org.apache.isis.core.metamodel.specloader.SpecificationLoader;
 import org.apache.isis.core.metamodel.specloader.facetprocessor.FacetProcessor;
 
 public class FacetedMethodsBuilderContext {
     public final SpecificationLoader specificationLoader;
     public final FacetProcessor facetProcessor;
-<<<<<<< HEAD
-
-    public FacetedMethodsBuilderContext(
-            final SpecificationLoader specificationLoader,
-            final FacetProcessor facetProcessor) {
-        this.specificationLoader = specificationLoader;
-        this.facetProcessor = facetProcessor;
-=======
-    public final List<LayoutMetadataReader> layoutMetadataReaders;
     public final ConfigurationServiceInternal configService;
 
     public FacetedMethodsBuilderContext(
             final SpecificationLoader specificationLoader,
             final FacetProcessor facetProcessor,
-            final List<LayoutMetadataReader> layoutMetadataReaders,
             final ConfigurationServiceInternal configService) {
         this.specificationLoader = specificationLoader;
         this.facetProcessor = facetProcessor;
-        this.layoutMetadataReaders = layoutMetadataReaders;
         this.configService = configService;
->>>>>>> a3df937c
     }
 }