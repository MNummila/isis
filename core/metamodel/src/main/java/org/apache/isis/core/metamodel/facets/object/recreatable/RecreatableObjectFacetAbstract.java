--- conflicted
+++ resolved
@@ -122,11 +122,9 @@
         }
     }
 
-<<<<<<< HEAD
-=======
-    @Override public void appendAttributesTo(final Map<String, Object> attributeMap) {
+    @Override
+    public void appendAttributesTo(final Map<String, Object> attributeMap) {
         super.appendAttributesTo(attributeMap);
         attributeMap.put("recreationMechanism", recreationMechanism);
     }
->>>>>>> 813a3130
 }