/*
 *  Licensed to the Apache Software Foundation (ASF) under one
 *  or more contributor license agreements.  See the NOTICE file
 *  distributed with this work for additional information
 *  regarding copyright ownership.  The ASF licenses this file
 *  to you under the Apache License, Version 2.0 (the
 *  "License"); you may not use this file except in compliance
 *  with the License.  You may obtain a copy of the License at
 *
 *        http://www.apache.org/licenses/LICENSE-2.0
 *
 *  Unless required by applicable law or agreed to in writing,
 *  software distributed under the License is distributed on an
 *  "AS IS" BASIS, WITHOUT WARRANTIES OR CONDITIONS OF ANY
 *  KIND, either express or implied.  See the License for the
 *  specific language governing permissions and limitations
 *  under the License.
 */

package org.apache.isis.core.metamodel.facets.object.domainobject;

import java.util.UUID;

import org.jmock.Expectations;
import org.junit.After;
import org.junit.Assert;
import org.junit.Before;
import org.junit.Test;

import org.apache.isis.applib.annotation.Bounding;
import org.apache.isis.applib.annotation.DomainObject;
import org.apache.isis.applib.services.HasTransactionId;
import org.apache.isis.core.metamodel.facetapi.Facet;
import org.apache.isis.core.metamodel.facets.AbstractFacetFactoryJUnit4TestCase;
import org.apache.isis.core.metamodel.facets.FacetFactory.ProcessClassContext;
import org.apache.isis.core.metamodel.facets.object.audit.AuditableFacet;
import org.apache.isis.core.metamodel.facets.object.autocomplete.AutoCompleteFacet;
import org.apache.isis.core.metamodel.facets.object.domainobject.auditing.AuditableFacetForDomainObjectAnnotation;
import org.apache.isis.core.metamodel.facets.object.domainobject.auditing.AuditableFacetForDomainObjectAnnotationAsConfigured;
import org.apache.isis.core.metamodel.facets.object.domainobject.auditing.AuditableFacetFromConfiguration;
import org.apache.isis.core.metamodel.facets.object.domainobject.autocomplete.AutoCompleteFacetForDomainObjectAnnotation;
import org.apache.isis.core.metamodel.facets.object.domainobject.choices.ChoicesFacetForDomainObjectAnnotation;
import org.apache.isis.core.metamodel.facets.object.domainobject.editing.EditingObjectsConfiguration;
import org.apache.isis.core.metamodel.facets.object.domainobject.editing.ImmutableFacetForDomainObjectAnnotation;
import org.apache.isis.core.metamodel.facets.object.domainobject.editing.ImmutableFacetFromConfiguration;
import org.apache.isis.core.metamodel.facets.object.domainobject.objectspecid.ObjectSpecIdFacetForDomainObjectAnnotation;
import org.apache.isis.core.metamodel.facets.object.domainobject.publishing.PublishedObjectFacetForDomainObjectAnnotation;
import org.apache.isis.core.metamodel.facets.object.domainobject.publishing.PublishedObjectFacetForDomainObjectAnnotationAsConfigured;
import org.apache.isis.core.metamodel.facets.object.domainobject.publishing.PublishedObjectFacetFromConfiguration;
import org.apache.isis.core.metamodel.facets.object.domainobject.recreatable.RecreatableObjectFacetForDomainObjectAnnotation;
import org.apache.isis.core.metamodel.facets.object.immutable.ImmutableFacet;
import org.apache.isis.core.metamodel.facets.object.objectspecid.ObjectSpecIdFacet;
import org.apache.isis.core.metamodel.facets.object.publishedobject.PublishedObjectFacet;
import org.apache.isis.core.metamodel.facets.object.viewmodel.ViewModelFacet;
import org.apache.isis.core.metamodel.facets.objectvalue.choices.ChoicesFacet;
import org.apache.isis.core.metamodel.spec.ObjectSpecId;

import static org.hamcrest.CoreMatchers.is;
import static org.hamcrest.CoreMatchers.notNullValue;
import static org.junit.Assert.assertThat;

public class DomainObjectAnnotationFacetFactoryTest extends AbstractFacetFactoryJUnit4TestCase {

    DomainObjectAnnotationFacetFactory facetFactory;

    @Before
    public void setUp() throws Exception {
        facetFactory = new DomainObjectAnnotationFacetFactory();

        facetFactory.setServicesInjector(mockServicesInjector);

    }

    @After
    public void tearDown() throws Exception {
        facetFactory = null;
    }

    class Customer {
    }


    class SomeTransactionalId implements HasTransactionId {

        @Override
        public UUID getTransactionId() {
            return null;
        }

        @Override
        public void setTransactionId(final UUID transactionId) {
        }
    }

    protected void allowingConfigurationToReturn(final String name, final String value) {
        context.checking(new Expectations() {
            {
                allowing(mockConfiguration).getString(name);
                will(returnValue(value));

                // anything else
                ignoring(mockConfiguration);
            }
        });
    }

    protected void ignoringConfiguration() {
        context.checking(new Expectations() {
            {
                ignoring(mockConfiguration);
            }
        });
    }


    public static class Auditing extends DomainObjectAnnotationFacetFactoryTest {

        @DomainObject(auditing = org.apache.isis.applib.annotation.Auditing.AS_CONFIGURED)
        class CustomerWithDomainObjectAndAuditingSetToAsConfigured {
        }

        @DomainObject(auditing = org.apache.isis.applib.annotation.Auditing.DISABLED)
        class CustomerWithDomainObjectAndAuditingSetToDisabled {
        }

        @DomainObject(auditing = org.apache.isis.applib.annotation.Auditing.ENABLED)
        class CustomerWithDomainObjectAndAuditingSetToEnabled {
        }

        @Test
        public void ignoreHasTransactionId() {

            allowingConfigurationToReturn("isis.services.audit.objects", "all");

            facetFactory.processAuditing(new ProcessClassContext(HasTransactionId.class, mockMethodRemover, facetHolder));

            final Facet facet = facetHolder.getFacet(AuditableFacet.class);
            Assert.assertNull(facet);

            expectNoMethodsRemoved();
        }

        public static class WhenNotAnnotatedAndDefaultsFromConfiguration extends Auditing {

            @Test
            public void configured_value_set_to_all() {
                allowingConfigurationToReturn("isis.services.audit.objects", "all");

<<<<<<< HEAD
                facetFactory.processAuditing(new ProcessClassContext(DomainObjectAnnotationFacetFactoryTest.Customer.class, mockMethodRemover, facetHolder));
=======
                facetFactory.processAuditing(new ProcessClassContext(DomainObjectAnnotationFacetFactoryTest.Customer.class, null, mockMethodRemover, facetHolder));
>>>>>>> a3df937c

                final Facet facet = facetHolder.getFacet(AuditableFacet.class);
                assertThat(facet, is(notNullValue()));
                Assert.assertTrue(facet instanceof AuditableFacetFromConfiguration);

                expectNoMethodsRemoved();
            }

            @Test
            public void configured_value_set_to_none() {
                allowingConfigurationToReturn("isis.services.audit.objects", "none");

<<<<<<< HEAD
                facetFactory.process(new ProcessClassContext(DomainObjectAnnotationFacetFactoryTest.Customer.class, mockMethodRemover, facetHolder));
=======
                facetFactory.process(new ProcessClassContext(DomainObjectAnnotationFacetFactoryTest.Customer.class, null, mockMethodRemover, facetHolder));
>>>>>>> a3df937c

                final Facet facet = facetHolder.getFacet(AuditableFacet.class);
                Assert.assertNull(facet);

                expectNoMethodsRemoved();
            }

            @Test
            public void configured_value_set_to_not_recognized() {
                allowingConfigurationToReturn("isis.services.audit.objects", "foobar");

<<<<<<< HEAD
                facetFactory.process(new ProcessClassContext(DomainObjectAnnotationFacetFactoryTest.Customer.class, mockMethodRemover, facetHolder));
=======
                facetFactory.process(new ProcessClassContext(DomainObjectAnnotationFacetFactoryTest.Customer.class, null, mockMethodRemover, facetHolder));
>>>>>>> a3df937c

                final Facet facet = facetHolder.getFacet(AuditableFacet.class);
                Assert.assertNull(facet);

                expectNoMethodsRemoved();
            }
        }

<<<<<<< HEAD
=======
        public static class WithAuditedAnnotation extends Auditing {

            @Before
            public void setUp() throws Exception {
                super.setUp();
                allowingConfigurationToReturn("isis.services.audit.objects", null);
            }

            @Test
            public void has_annotation() {

                facetFactory.process(new ProcessClassContext(CustomerWithAuditedAnnotation.class, null, mockMethodRemover, facetHolder));

                final Facet facet = facetHolder.getFacet(AuditableFacet.class);
                Assert.assertNotNull(facet);
                Assert.assertTrue(facet instanceof AuditableFacetForAuditedAnnotation);

                expectNoMethodsRemoved();
            }

            @Test
            public void does_not_have_annotation() {

                facetFactory.process(new ProcessClassContext(DomainObjectAnnotationFacetFactoryTest.Customer.class, null, mockMethodRemover, facetHolder));

                final Facet facet = facetHolder.getFacet(AuditableFacet.class);
                Assert.assertNull(facet);

                expectNoMethodsRemoved();
            }

        }

>>>>>>> a3df937c
        public static class WithDomainObjectAnnotationWithAuditingSetToAsConfigured extends Auditing {

            @Test
            public void configured_value_set_to_all() {
                allowingConfigurationToReturn("isis.services.audit.objects", "all");

                facetFactory.process(new ProcessClassContext(CustomerWithDomainObjectAndAuditingSetToAsConfigured.class, mockMethodRemover, facetHolder));

                final Facet facet = facetHolder.getFacet(AuditableFacet.class);
                Assert.assertNotNull(facet);
                Assert.assertTrue(facet instanceof AuditableFacetForDomainObjectAnnotationAsConfigured);

                expectNoMethodsRemoved();
            }

            @Test
            public void configured_value_set_to_none() {
                allowingConfigurationToReturn("isis.services.audit.objects", "none");

                facetFactory.process(new ProcessClassContext(CustomerWithDomainObjectAndAuditingSetToAsConfigured.class, mockMethodRemover, facetHolder));

                final Facet facet = facetHolder.getFacet(AuditableFacet.class);
                Assert.assertNull(facet);

                expectNoMethodsRemoved();
            }

            @Test
            public void configured_value_set_to_not_recognized() {
                allowingConfigurationToReturn("isis.services.audit.objects", "foobar");

                facetFactory.process(new ProcessClassContext(CustomerWithDomainObjectAndAuditingSetToAsConfigured.class, mockMethodRemover, facetHolder));

                final Facet facet = facetHolder.getFacet(AuditableFacet.class);
                Assert.assertNull(facet);

                expectNoMethodsRemoved();
            }
        }

        public static class WithDomainObjectAnnotationWithAuditingSetToEnabled extends Auditing {

            @Test
            public void irrespective_of_configured_value() {
                allowingConfigurationToReturn("isis.services.audit.objects", null);

                facetFactory.process(new ProcessClassContext(CustomerWithDomainObjectAndAuditingSetToEnabled.class, mockMethodRemover, facetHolder));

                final Facet facet = facetHolder.getFacet(AuditableFacet.class);
                Assert.assertNotNull(facet);
                Assert.assertTrue(facet instanceof AuditableFacetForDomainObjectAnnotation);

                expectNoMethodsRemoved();
            }

        }

        public static class WithDomainObjectAnnotationWithAuditingSetToDisabled extends Auditing {

            @Test
            public void irrespective_of_configured_value() {
                allowingConfigurationToReturn("isis.services.audit.objects", "all");

                facetFactory.process(new ProcessClassContext(CustomerWithDomainObjectAndAuditingSetToDisabled.class, mockMethodRemover, facetHolder));

                final Facet facet = facetHolder.getFacet(AuditableFacet.class);
                Assert.assertNull(facet);

                expectNoMethodsRemoved();
            }

        }

    }

    public static class Publishing extends DomainObjectAnnotationFacetFactoryTest {

        @DomainObject(publishing = org.apache.isis.applib.annotation.Publishing.AS_CONFIGURED)
        class CustomerWithDomainObjectAndPublishingSetToAsConfigured {
        }

        @DomainObject(publishing = org.apache.isis.applib.annotation.Publishing.DISABLED)
        class CustomerWithDomainObjectAndPublishingSetToDisabled {
        }

        @DomainObject(publishing = org.apache.isis.applib.annotation.Publishing.ENABLED)
        class CustomerWithDomainObjectAndPublishingSetToEnabled {
        }

        @Test
        public void ignoreHasTransactionId() {

            allowingConfigurationToReturn("isis.services.publish.objects", "all");

            facetFactory.process(new ProcessClassContext(HasTransactionId.class, mockMethodRemover, facetHolder));

            final Facet facet = facetHolder.getFacet(PublishedObjectFacet.class);
            Assert.assertNull(facet);

            expectNoMethodsRemoved();
        }

        public static class WhenNotAnnotatedAndDefaultsFromConfiguration extends Publishing {

            @Test
            public void configured_value_set_to_all() {
                allowingConfigurationToReturn("isis.services.publish.objects", "all");

<<<<<<< HEAD
                facetFactory.process(new ProcessClassContext(DomainObjectAnnotationFacetFactoryTest.Customer.class, mockMethodRemover, facetHolder));
=======
                facetFactory.process(new ProcessClassContext(DomainObjectAnnotationFacetFactoryTest.Customer.class, null, mockMethodRemover, facetHolder));
>>>>>>> a3df937c

                final Facet facet = facetHolder.getFacet(PublishedObjectFacet.class);
                Assert.assertNotNull(facet);
                Assert.assertTrue(facet instanceof PublishedObjectFacetFromConfiguration);

                expectNoMethodsRemoved();
            }

            @Test
            public void configured_value_set_to_none() {
                allowingConfigurationToReturn("isis.services.publish.objects", "none");

<<<<<<< HEAD
                facetFactory.process(new ProcessClassContext(DomainObjectAnnotationFacetFactoryTest.Customer.class, mockMethodRemover, facetHolder));
=======
                facetFactory.process(new ProcessClassContext(DomainObjectAnnotationFacetFactoryTest.Customer.class, null, mockMethodRemover, facetHolder));
>>>>>>> a3df937c

                final Facet facet = facetHolder.getFacet(PublishedObjectFacet.class);
                Assert.assertNull(facet);

                expectNoMethodsRemoved();
            }

            @Test
            public void configured_value_set_to_not_recognized() {
                allowingConfigurationToReturn("isis.services.publish.objects", "foobar");

<<<<<<< HEAD
                facetFactory.process(new ProcessClassContext(DomainObjectAnnotationFacetFactoryTest.Customer.class, mockMethodRemover, facetHolder));
=======
                facetFactory.process(new ProcessClassContext(DomainObjectAnnotationFacetFactoryTest.Customer.class, null, mockMethodRemover, facetHolder));
>>>>>>> a3df937c

                final Facet facet = facetHolder.getFacet(PublishedObjectFacet.class);
                Assert.assertNull(facet);

                expectNoMethodsRemoved();
            }
        }

<<<<<<< HEAD
=======
        public static class WithPublishedObjectAnnotation extends Publishing {

            @Before
            public void setUp() throws Exception {
                super.setUp();
                allowingConfigurationToReturn("isis.services.publish.objects", null);
            }

            @Test
            public void has_annotation() {

                facetFactory.process(new ProcessClassContext(CustomerWithPublishedObjectAnnotation.class, null, mockMethodRemover, facetHolder));

                final Facet facet = facetHolder.getFacet(PublishedObjectFacet.class);
                Assert.assertNotNull(facet);
                Assert.assertTrue(facet instanceof PublishedObjectFacetForPublishedObjectAnnotation);

                expectNoMethodsRemoved();
            }

            @Test
            public void does_not_have_annotation() {

                facetFactory.process(new ProcessClassContext(DomainObjectAnnotationFacetFactoryTest.Customer.class, null, mockMethodRemover, facetHolder));

                final Facet facet = facetHolder.getFacet(PublishedObjectFacet.class);
                Assert.assertNull(facet);

                expectNoMethodsRemoved();
            }

        }
>>>>>>> a3df937c

        public static class WithDomainObjectAnnotationWithPublishingSetToAsConfigured extends Publishing {

            @Test
            public void configured_value_set_to_all() {
                allowingConfigurationToReturn("isis.services.publish.objects", "all");

                facetFactory.process(new ProcessClassContext(CustomerWithDomainObjectAndPublishingSetToAsConfigured.class, mockMethodRemover, facetHolder));

                final Facet facet = facetHolder.getFacet(PublishedObjectFacet.class);
                Assert.assertNotNull(facet);
                Assert.assertTrue(facet instanceof PublishedObjectFacetForDomainObjectAnnotationAsConfigured);

                expectNoMethodsRemoved();
            }

            @Test
            public void configured_value_set_to_none() {
                allowingConfigurationToReturn("isis.services.publish.objects", "none");

                facetFactory.process(new ProcessClassContext(CustomerWithDomainObjectAndPublishingSetToAsConfigured.class, mockMethodRemover, facetHolder));

                final Facet facet = facetHolder.getFacet(PublishedObjectFacet.class);
                Assert.assertNull(facet);

                expectNoMethodsRemoved();
            }

            @Test
            public void configured_value_set_to_not_recognized() {
                allowingConfigurationToReturn("isis.services.publish.objects", "foobar");

                facetFactory.process(new ProcessClassContext(CustomerWithDomainObjectAndPublishingSetToAsConfigured.class, mockMethodRemover, facetHolder));

                final Facet facet = facetHolder.getFacet(PublishedObjectFacet.class);
                Assert.assertNull(facet);

                expectNoMethodsRemoved();
            }

        }

        public static class WithDomainObjectAnnotationWithPublishingSetToEnabled extends Publishing {

            @Test
            public void irrespective_of_configured_value() {
                allowingConfigurationToReturn("isis.services.publish.objects", null);

                facetFactory.process(new ProcessClassContext(CustomerWithDomainObjectAndPublishingSetToEnabled.class, mockMethodRemover, facetHolder));

                final Facet facet = facetHolder.getFacet(PublishedObjectFacet.class);
                Assert.assertNotNull(facet);
                Assert.assertTrue(facet instanceof PublishedObjectFacetForDomainObjectAnnotation);

                expectNoMethodsRemoved();
            }

        }

        public static class WithDomainObjectAnnotationWithPublishingSetToDisabled extends Publishing {

            @Test
            public void irrespective_of_configured_value() {
                allowingConfigurationToReturn("isis.services.publish.objects", "all");

                facetFactory.process(new ProcessClassContext(CustomerWithDomainObjectAndPublishingSetToDisabled.class, mockMethodRemover, facetHolder));

                final Facet facet = facetHolder.getFacet(AuditableFacet.class);
                Assert.assertNull(facet);

                expectNoMethodsRemoved();
            }
        }
    }

    public static class AutoComplete extends DomainObjectAnnotationFacetFactoryTest {

        class CustomerRepository {
            public String lookup(final String x) { return null; }
        }

        @DomainObject(autoCompleteRepository = CustomerRepository.class, autoCompleteAction = "lookup")
        class CustomerWithDomainObjectAndAutoCompleteRepositoryAndAction {
        }

        @DomainObject(autoCompleteRepository = CustomerRepository.class)
        class CustomerWithDomainObjectAndAutoCompleteRepository {
        }

        @DomainObject
        class CustomerWithDomainObjectButNoAutoCompleteRepository {
        }

        @Before
        public void setUp() throws Exception {
            super.setUp();
            ignoringConfiguration();
        }

        @Test
        public void whenDomainObjectAndAutoCompleteRepositoryAndAction() {

            facetFactory.process(new ProcessClassContext(CustomerWithDomainObjectAndAutoCompleteRepositoryAndAction.class, mockMethodRemover, facetHolder));

            final Facet facet = facetHolder.getFacet(AutoCompleteFacet.class);
            Assert.assertNotNull(facet);

            Assert.assertTrue(facet instanceof AutoCompleteFacetForDomainObjectAnnotation);

            final AutoCompleteFacetForDomainObjectAnnotation autoCompleteFacet = (AutoCompleteFacetForDomainObjectAnnotation) facet;

            assertThat(CustomerRepository.class.isAssignableFrom(autoCompleteFacet.getRepositoryClass()), is(true));
            assertThat(autoCompleteFacet.getActionName(), is("lookup"));

            expectNoMethodsRemoved();
        }

        @Test
        public void whenDomainObjectAndAutoCompleteRepository() {

            facetFactory.process(new ProcessClassContext(CustomerWithDomainObjectAndAutoCompleteRepository.class, mockMethodRemover, facetHolder));

            final Facet facet = facetHolder.getFacet(AutoCompleteFacet.class);
            Assert.assertNotNull(facet);

            Assert.assertTrue(facet instanceof AutoCompleteFacetForDomainObjectAnnotation);

            final AutoCompleteFacetForDomainObjectAnnotation autoCompleteFacet = (AutoCompleteFacetForDomainObjectAnnotation) facet;

            assertThat(CustomerRepository.class.isAssignableFrom(autoCompleteFacet.getRepositoryClass()), is(true));
            assertThat(autoCompleteFacet.getActionName(), is("autoComplete"));

            expectNoMethodsRemoved();
        }

        @Test
        public void whenDomainObjectAnnotationButNoAutoComplete() {

            facetFactory.process(new ProcessClassContext(CustomerWithDomainObjectButNoAutoCompleteRepository.class, mockMethodRemover, facetHolder));

            final Facet facet = facetHolder.getFacet(AutoCompleteFacet.class);
            Assert.assertNull(facet);

            expectNoMethodsRemoved();
        }

        @Test
        public void whenNoDomainObjectAnnotation() {

<<<<<<< HEAD
            facetFactory.process(new ProcessClassContext(DomainObjectAnnotationFacetFactoryTest.Customer.class, mockMethodRemover, facetHolder));
=======
            facetFactory.process(new ProcessClassContext(DomainObjectAnnotationFacetFactoryTest.Customer.class, null, mockMethodRemover, facetHolder));
>>>>>>> a3df937c

            final Facet facet = facetHolder.getFacet(AutoCompleteFacet.class);
            Assert.assertNull(facet);

            expectNoMethodsRemoved();
        }

    }

    public static class Bounded extends DomainObjectAnnotationFacetFactoryTest {

        @DomainObject(bounding = Bounding.BOUNDED)
        class CustomerWithDomainObjectAndBoundedSetToTrue {
        }

        @DomainObject(bounding = Bounding.UNBOUNDED)
        class CustomerWithDomainObjectAndBoundedSetToFalse {
        }

        @DomainObject
        class CustomerWithDomainObjectButNoBounded {
        }

        @Before
        public void setUp() throws Exception {
            super.setUp();
            ignoringConfiguration();
        }

        @Test
        public void whenDomainObjectAndBoundedSetToTrue() {

            facetFactory.process(new ProcessClassContext(CustomerWithDomainObjectAndBoundedSetToTrue.class, mockMethodRemover, facetHolder));

            final Facet facet = facetHolder.getFacet(ChoicesFacet.class);
            Assert.assertNotNull(facet);

            Assert.assertTrue(facet instanceof ChoicesFacetForDomainObjectAnnotation);

            expectNoMethodsRemoved();
        }

        @Test
        public void whenDomainObjectAndAutoCompleteRepository() {

            facetFactory.process(new ProcessClassContext(CustomerWithDomainObjectAndBoundedSetToFalse.class, mockMethodRemover, facetHolder));

            final Facet facet = facetHolder.getFacet(ChoicesFacet.class);
            Assert.assertNull(facet);

            expectNoMethodsRemoved();
        }

        @Test
        public void whenNoDomainObjectAnnotation() {

<<<<<<< HEAD
            facetFactory.process(new ProcessClassContext(DomainObjectAnnotationFacetFactoryTest.Customer.class, mockMethodRemover, facetHolder));
=======
            facetFactory.process(new ProcessClassContext(DomainObjectAnnotationFacetFactoryTest.Customer.class, null, mockMethodRemover, facetHolder));
>>>>>>> a3df937c

            final Facet facet = facetHolder.getFacet(ChoicesFacet.class);
            Assert.assertNull(facet);

            expectNoMethodsRemoved();
        }

    }

    public static class Editing extends DomainObjectAnnotationFacetFactoryTest {

        class CustomerWithImmutableAnnotation {
        }

        @DomainObject(editing = org.apache.isis.applib.annotation.Editing.AS_CONFIGURED)
        class CustomerWithDomainObjectAndEditingSetToAsConfigured {
        }

        @DomainObject(editing = org.apache.isis.applib.annotation.Editing.DISABLED)
        class CustomerWithDomainObjectAndEditingSetToDisabled {
        }

        @DomainObject(editing = org.apache.isis.applib.annotation.Editing.ENABLED)
        class CustomerWithDomainObjectAndEditingSetToEnabled {
        }


        public static class WhenNotAnnotatedAndDefaultsFromConfiguration extends Editing {

            @Test
            public void configured_value_set_to_true() {
                allowingConfigurationToReturn(EditingObjectsConfiguration.EDIT_OBJECTS_KEY, "true");

<<<<<<< HEAD
                facetFactory.process(new ProcessClassContext(DomainObjectAnnotationFacetFactoryTest.Customer.class, mockMethodRemover, facetHolder));
=======
                facetFactory.process(new ProcessClassContext(DomainObjectAnnotationFacetFactoryTest.Customer.class, null, mockMethodRemover, facetHolder));
>>>>>>> a3df937c

                final Facet facet = facetHolder.getFacet(ImmutableFacet.class);
                Assert.assertNull(facet);

                expectNoMethodsRemoved();
            }

            @Test
            public void configured_value_set_to_false() {
                allowingConfigurationToReturn(EditingObjectsConfiguration.EDIT_OBJECTS_KEY, "false");

<<<<<<< HEAD
                facetFactory.process(new ProcessClassContext(DomainObjectAnnotationFacetFactoryTest.Customer.class, mockMethodRemover, facetHolder));
=======
                facetFactory.process(new ProcessClassContext(DomainObjectAnnotationFacetFactoryTest.Customer.class, null, mockMethodRemover, facetHolder));
>>>>>>> a3df937c

                final Facet facet = facetHolder.getFacet(ImmutableFacet.class);
                Assert.assertNotNull(facet);
                Assert.assertTrue(facet instanceof ImmutableFacetFromConfiguration);

                expectNoMethodsRemoved();
            }

            @Test
            public void configured_value_set_to_not_recognized() {
                allowingConfigurationToReturn(EditingObjectsConfiguration.EDIT_OBJECTS_KEY, "foobar");

<<<<<<< HEAD
                facetFactory.process(new ProcessClassContext(DomainObjectAnnotationFacetFactoryTest.Customer.class, mockMethodRemover, facetHolder));
=======
                facetFactory.process(new ProcessClassContext(DomainObjectAnnotationFacetFactoryTest.Customer.class, null, mockMethodRemover, facetHolder));
>>>>>>> a3df937c

                final Facet facet = facetHolder.getFacet(ImmutableFacet.class);
                Assert.assertNull(facet);

                expectNoMethodsRemoved();
            }
        }

<<<<<<< HEAD
=======
        public static class WithImmutableAnnotation extends Editing {

            @Before
            public void setUp() throws Exception {
                super.setUp();
                ignoringConfiguration();
            }

            @Test
            public void has_annotation() {

                final ProcessClassContext processClassContext = new ProcessClassContext(CustomerWithImmutableAnnotation.class, null, mockMethodRemover, facetHolder);
                facetFactory.process(processClassContext);

                final Facet facet = facetHolder.getFacet(ImmutableFacet.class);
                Assert.assertNotNull(facet);
                Assert.assertTrue(facet instanceof ImmutableFacetForImmutableAnnotation);

                expectNoMethodsRemoved();
            }

            @Test
            public void does_not_have_annotation() {

                facetFactory.process(new ProcessClassContext(DomainObjectAnnotationFacetFactoryTest.Customer.class, null, mockMethodRemover, facetHolder));

                final Facet facet = facetHolder.getFacet(ImmutableFacet.class);
                Assert.assertNull(facet);

                expectNoMethodsRemoved();
            }

        }
>>>>>>> a3df937c

        public static class WithDomainObjectAnnotationWithEditingSetToAsConfigured extends Editing {

            @Test
            public void configured_value_set_to_true() {
                allowingConfigurationToReturn(EditingObjectsConfiguration.EDIT_OBJECTS_KEY, "true");

                facetFactory.process(new ProcessClassContext(CustomerWithDomainObjectAndEditingSetToAsConfigured.class, mockMethodRemover, facetHolder));

                final Facet facet = facetHolder.getFacet(ImmutableFacet.class);
                Assert.assertNull(facet);

                expectNoMethodsRemoved();
            }

            @Test
            public void configured_value_set_to_false() {
                allowingConfigurationToReturn(EditingObjectsConfiguration.EDIT_OBJECTS_KEY, "false");

                facetFactory.process(new ProcessClassContext(CustomerWithDomainObjectAndEditingSetToAsConfigured.class, mockMethodRemover, facetHolder));

                final Facet facet = facetHolder.getFacet(ImmutableFacet.class);
                Assert.assertNotNull(facet);
                Assert.assertTrue(facet instanceof ImmutableFacetForDomainObjectAnnotation);

                expectNoMethodsRemoved();
            }

            @Test
            public void configured_value_set_to_not_recognized() {
                allowingConfigurationToReturn(EditingObjectsConfiguration.EDIT_OBJECTS_KEY, "foobar");

                facetFactory.process(new ProcessClassContext(CustomerWithDomainObjectAndEditingSetToAsConfigured.class, mockMethodRemover, facetHolder));

                final Facet facet = facetHolder.getFacet(ImmutableFacet.class);
                Assert.assertNull(facet);

                expectNoMethodsRemoved();
            }
        }

        public static class WithDomainObjectAnnotationWithEditingSetToEnabled extends Editing {

            @Test
            public void irrespective_of_configured_value() {
                allowingConfigurationToReturn(EditingObjectsConfiguration.EDIT_OBJECTS_KEY, "false");

                facetFactory.process(new ProcessClassContext(CustomerWithDomainObjectAndEditingSetToEnabled.class, mockMethodRemover, facetHolder));

                final Facet facet = facetHolder.getFacet(ImmutableFacet.class);
                Assert.assertNull(facet);

                expectNoMethodsRemoved();
            }

        }

        public static class WithDomainObjectAnnotationWithEditingSetToDisabled extends Editing {

            @Test
            public void irrespective_of_configured_value() {
                allowingConfigurationToReturn(EditingObjectsConfiguration.EDIT_OBJECTS_KEY, "true");

                facetFactory.process(new ProcessClassContext(CustomerWithDomainObjectAndEditingSetToDisabled.class, mockMethodRemover, facetHolder));

                final Facet facet = facetHolder.getFacet(ImmutableFacet.class);
                Assert.assertNotNull(facet);
                Assert.assertTrue(facet instanceof ImmutableFacetForDomainObjectAnnotation);

                expectNoMethodsRemoved();
            }

        }

    }

    public static class ObjectType extends DomainObjectAnnotationFacetFactoryTest {

        @DomainObject(objectType = "CUS")
        class CustomerWithDomainObjectAndObjectTypeSet {
        }

        @DomainObject
        class CustomerWithDomainObjectButNoObjectType {
        }

        @Before
        public void setUp() throws Exception {
            super.setUp();
            ignoringConfiguration();
        }

        @Test
        public void whenDomainObjectAndObjectTypeSetToTrue() {

            facetFactory.process(new ProcessClassContext(CustomerWithDomainObjectAndObjectTypeSet.class, mockMethodRemover, facetHolder));

            final Facet facet = facetHolder.getFacet(ObjectSpecIdFacet.class);
            Assert.assertNotNull(facet);

            Assert.assertTrue(facet instanceof ObjectSpecIdFacetForDomainObjectAnnotation);
            final ObjectSpecIdFacetForDomainObjectAnnotation facetForDomainObjectAnnotation =
                    (ObjectSpecIdFacetForDomainObjectAnnotation) facet;

            assertThat(facetForDomainObjectAnnotation.value(), is(ObjectSpecId.of("CUS")));

            expectNoMethodsRemoved();
        }

        @Test
        public void whenDomainObjectAndObjectTypeNotSet() {

            facetFactory.process(new ProcessClassContext(CustomerWithDomainObjectButNoObjectType.class, mockMethodRemover, facetHolder));

            final Facet facet = facetHolder.getFacet(ObjectSpecIdFacet.class);
            Assert.assertNull(facet);

            expectNoMethodsRemoved();
        }

        @Test
        public void whenNoDomainObjectAnnotation() {

<<<<<<< HEAD
            facetFactory.process(new ProcessClassContext(DomainObjectAnnotationFacetFactoryTest.Customer.class, mockMethodRemover, facetHolder));
=======
            facetFactory.process(new ProcessClassContext(DomainObjectAnnotationFacetFactoryTest.Customer.class, null, mockMethodRemover, facetHolder));
>>>>>>> a3df937c

            final Facet facet = facetHolder.getFacet(ObjectSpecIdFacet.class);
            Assert.assertNull(facet);

            expectNoMethodsRemoved();
        }

    }

    public static class Nature extends DomainObjectAnnotationFacetFactoryTest {

        @DomainObject(nature = org.apache.isis.applib.annotation.Nature.JDO_ENTITY)
        class CustomerWithDomainObjectAndNatureSetToJdoEntity {
        }

        @DomainObject(nature = org.apache.isis.applib.annotation.Nature.NOT_SPECIFIED)
        class CustomerWithDomainObjectAndNatureSetToNotSpecified {
        }

        @DomainObject(nature = org.apache.isis.applib.annotation.Nature.INMEMORY_ENTITY)
        class CustomerWithDomainObjectAndNatureSetToInmemoryEntity {
        }

        @DomainObject(nature = org.apache.isis.applib.annotation.Nature.EXTERNAL_ENTITY)
        class CustomerWithDomainObjectAndNatureSetToExternalEntity {
        }

        @DomainObject(nature = org.apache.isis.applib.annotation.Nature.VIEW_MODEL)
        class CustomerWithDomainObjectAndNatureSetToViewModel {
        }

        @DomainObject
        class CustomerWithDomainObjectButNoNature {
        }

        @Before
        public void setUp() throws Exception {
            super.setUp();
            ignoringConfiguration();
        }

        @Test
        public void whenDomainObjectAndNatureSetToJdoEntity() {

            facetFactory.process(new ProcessClassContext(CustomerWithDomainObjectAndNatureSetToJdoEntity.class, mockMethodRemover, facetHolder));

            final Facet facet = facetHolder.getFacet(ViewModelFacet.class);
            Assert.assertNull(facet);

            expectNoMethodsRemoved();
        }

        @Test
        public void whenDomainObjectAndNatureSetToNotSpecified() {

            facetFactory.process(new ProcessClassContext(CustomerWithDomainObjectAndNatureSetToNotSpecified.class, mockMethodRemover, facetHolder));

            final Facet facet = facetHolder.getFacet(ViewModelFacet.class);
            Assert.assertNull(facet);

            expectNoMethodsRemoved();
        }

        @Test
        public void whenDomainObjectAndNatureSetToViewModel() {

            facetFactory.process(new ProcessClassContext(CustomerWithDomainObjectAndNatureSetToViewModel.class, mockMethodRemover, facetHolder));

            final Facet facet = facetHolder.getFacet(ViewModelFacet.class);
            Assert.assertNotNull(facet);

            Assert.assertTrue(facet instanceof RecreatableObjectFacetForDomainObjectAnnotation);

            expectNoMethodsRemoved();
        }


        @Test
        public void whenDomainObjectAndNatureSetToExternalEntity() {

            facetFactory.process(new ProcessClassContext(CustomerWithDomainObjectAndNatureSetToExternalEntity.class, mockMethodRemover, facetHolder));

            final Facet facet = facetHolder.getFacet(ViewModelFacet.class);
            Assert.assertNotNull(facet);

            Assert.assertTrue(facet instanceof RecreatableObjectFacetForDomainObjectAnnotation);

            expectNoMethodsRemoved();
        }

        @Test
        public void whenDomainObjectAndNatureSetToInmemoryEntity() {

            facetFactory.process(new ProcessClassContext(CustomerWithDomainObjectAndNatureSetToInmemoryEntity.class, mockMethodRemover, facetHolder));

            final Facet facet = facetHolder.getFacet(ViewModelFacet.class);
            Assert.assertNotNull(facet);

            Assert.assertTrue(facet instanceof RecreatableObjectFacetForDomainObjectAnnotation);

            expectNoMethodsRemoved();
        }

        @Test
        public void whenNoDomainObjectAnnotation() {

<<<<<<< HEAD
            facetFactory.process(new ProcessClassContext(DomainObjectAnnotationFacetFactoryTest.Customer.class, mockMethodRemover, facetHolder));
=======
            facetFactory.process(new ProcessClassContext(DomainObjectAnnotationFacetFactoryTest.Customer.class, null, mockMethodRemover, facetHolder));
>>>>>>> a3df937c

            final Facet facet = facetHolder.getFacet(ViewModelFacet.class);
            Assert.assertNull(facet);

            expectNoMethodsRemoved();
        }

    }


}<|MERGE_RESOLUTION|>--- conflicted
+++ resolved
@@ -146,11 +146,7 @@
             public void configured_value_set_to_all() {
                 allowingConfigurationToReturn("isis.services.audit.objects", "all");
 
-<<<<<<< HEAD
                 facetFactory.processAuditing(new ProcessClassContext(DomainObjectAnnotationFacetFactoryTest.Customer.class, mockMethodRemover, facetHolder));
-=======
-                facetFactory.processAuditing(new ProcessClassContext(DomainObjectAnnotationFacetFactoryTest.Customer.class, null, mockMethodRemover, facetHolder));
->>>>>>> a3df937c
 
                 final Facet facet = facetHolder.getFacet(AuditableFacet.class);
                 assertThat(facet, is(notNullValue()));
@@ -163,11 +159,7 @@
             public void configured_value_set_to_none() {
                 allowingConfigurationToReturn("isis.services.audit.objects", "none");
 
-<<<<<<< HEAD
                 facetFactory.process(new ProcessClassContext(DomainObjectAnnotationFacetFactoryTest.Customer.class, mockMethodRemover, facetHolder));
-=======
-                facetFactory.process(new ProcessClassContext(DomainObjectAnnotationFacetFactoryTest.Customer.class, null, mockMethodRemover, facetHolder));
->>>>>>> a3df937c
 
                 final Facet facet = facetHolder.getFacet(AuditableFacet.class);
                 Assert.assertNull(facet);
@@ -179,11 +171,7 @@
             public void configured_value_set_to_not_recognized() {
                 allowingConfigurationToReturn("isis.services.audit.objects", "foobar");
 
-<<<<<<< HEAD
                 facetFactory.process(new ProcessClassContext(DomainObjectAnnotationFacetFactoryTest.Customer.class, mockMethodRemover, facetHolder));
-=======
-                facetFactory.process(new ProcessClassContext(DomainObjectAnnotationFacetFactoryTest.Customer.class, null, mockMethodRemover, facetHolder));
->>>>>>> a3df937c
 
                 final Facet facet = facetHolder.getFacet(AuditableFacet.class);
                 Assert.assertNull(facet);
@@ -192,42 +180,6 @@
             }
         }
 
-<<<<<<< HEAD
-=======
-        public static class WithAuditedAnnotation extends Auditing {
-
-            @Before
-            public void setUp() throws Exception {
-                super.setUp();
-                allowingConfigurationToReturn("isis.services.audit.objects", null);
-            }
-
-            @Test
-            public void has_annotation() {
-
-                facetFactory.process(new ProcessClassContext(CustomerWithAuditedAnnotation.class, null, mockMethodRemover, facetHolder));
-
-                final Facet facet = facetHolder.getFacet(AuditableFacet.class);
-                Assert.assertNotNull(facet);
-                Assert.assertTrue(facet instanceof AuditableFacetForAuditedAnnotation);
-
-                expectNoMethodsRemoved();
-            }
-
-            @Test
-            public void does_not_have_annotation() {
-
-                facetFactory.process(new ProcessClassContext(DomainObjectAnnotationFacetFactoryTest.Customer.class, null, mockMethodRemover, facetHolder));
-
-                final Facet facet = facetHolder.getFacet(AuditableFacet.class);
-                Assert.assertNull(facet);
-
-                expectNoMethodsRemoved();
-            }
-
-        }
-
->>>>>>> a3df937c
         public static class WithDomainObjectAnnotationWithAuditingSetToAsConfigured extends Auditing {
 
             @Test
@@ -336,11 +288,7 @@
             public void configured_value_set_to_all() {
                 allowingConfigurationToReturn("isis.services.publish.objects", "all");
 
-<<<<<<< HEAD
                 facetFactory.process(new ProcessClassContext(DomainObjectAnnotationFacetFactoryTest.Customer.class, mockMethodRemover, facetHolder));
-=======
-                facetFactory.process(new ProcessClassContext(DomainObjectAnnotationFacetFactoryTest.Customer.class, null, mockMethodRemover, facetHolder));
->>>>>>> a3df937c
 
                 final Facet facet = facetHolder.getFacet(PublishedObjectFacet.class);
                 Assert.assertNotNull(facet);
@@ -353,11 +301,7 @@
             public void configured_value_set_to_none() {
                 allowingConfigurationToReturn("isis.services.publish.objects", "none");
 
-<<<<<<< HEAD
                 facetFactory.process(new ProcessClassContext(DomainObjectAnnotationFacetFactoryTest.Customer.class, mockMethodRemover, facetHolder));
-=======
-                facetFactory.process(new ProcessClassContext(DomainObjectAnnotationFacetFactoryTest.Customer.class, null, mockMethodRemover, facetHolder));
->>>>>>> a3df937c
 
                 final Facet facet = facetHolder.getFacet(PublishedObjectFacet.class);
                 Assert.assertNull(facet);
@@ -369,11 +313,7 @@
             public void configured_value_set_to_not_recognized() {
                 allowingConfigurationToReturn("isis.services.publish.objects", "foobar");
 
-<<<<<<< HEAD
                 facetFactory.process(new ProcessClassContext(DomainObjectAnnotationFacetFactoryTest.Customer.class, mockMethodRemover, facetHolder));
-=======
-                facetFactory.process(new ProcessClassContext(DomainObjectAnnotationFacetFactoryTest.Customer.class, null, mockMethodRemover, facetHolder));
->>>>>>> a3df937c
 
                 final Facet facet = facetHolder.getFacet(PublishedObjectFacet.class);
                 Assert.assertNull(facet);
@@ -382,41 +322,6 @@
             }
         }
 
-<<<<<<< HEAD
-=======
-        public static class WithPublishedObjectAnnotation extends Publishing {
-
-            @Before
-            public void setUp() throws Exception {
-                super.setUp();
-                allowingConfigurationToReturn("isis.services.publish.objects", null);
-            }
-
-            @Test
-            public void has_annotation() {
-
-                facetFactory.process(new ProcessClassContext(CustomerWithPublishedObjectAnnotation.class, null, mockMethodRemover, facetHolder));
-
-                final Facet facet = facetHolder.getFacet(PublishedObjectFacet.class);
-                Assert.assertNotNull(facet);
-                Assert.assertTrue(facet instanceof PublishedObjectFacetForPublishedObjectAnnotation);
-
-                expectNoMethodsRemoved();
-            }
-
-            @Test
-            public void does_not_have_annotation() {
-
-                facetFactory.process(new ProcessClassContext(DomainObjectAnnotationFacetFactoryTest.Customer.class, null, mockMethodRemover, facetHolder));
-
-                final Facet facet = facetHolder.getFacet(PublishedObjectFacet.class);
-                Assert.assertNull(facet);
-
-                expectNoMethodsRemoved();
-            }
-
-        }
->>>>>>> a3df937c
 
         public static class WithDomainObjectAnnotationWithPublishingSetToAsConfigured extends Publishing {
 
@@ -566,11 +471,7 @@
         @Test
         public void whenNoDomainObjectAnnotation() {
 
-<<<<<<< HEAD
             facetFactory.process(new ProcessClassContext(DomainObjectAnnotationFacetFactoryTest.Customer.class, mockMethodRemover, facetHolder));
-=======
-            facetFactory.process(new ProcessClassContext(DomainObjectAnnotationFacetFactoryTest.Customer.class, null, mockMethodRemover, facetHolder));
->>>>>>> a3df937c
 
             final Facet facet = facetHolder.getFacet(AutoCompleteFacet.class);
             Assert.assertNull(facet);
@@ -627,11 +528,7 @@
         @Test
         public void whenNoDomainObjectAnnotation() {
 
-<<<<<<< HEAD
             facetFactory.process(new ProcessClassContext(DomainObjectAnnotationFacetFactoryTest.Customer.class, mockMethodRemover, facetHolder));
-=======
-            facetFactory.process(new ProcessClassContext(DomainObjectAnnotationFacetFactoryTest.Customer.class, null, mockMethodRemover, facetHolder));
->>>>>>> a3df937c
 
             final Facet facet = facetHolder.getFacet(ChoicesFacet.class);
             Assert.assertNull(facet);
@@ -665,11 +562,7 @@
             public void configured_value_set_to_true() {
                 allowingConfigurationToReturn(EditingObjectsConfiguration.EDIT_OBJECTS_KEY, "true");
 
-<<<<<<< HEAD
                 facetFactory.process(new ProcessClassContext(DomainObjectAnnotationFacetFactoryTest.Customer.class, mockMethodRemover, facetHolder));
-=======
-                facetFactory.process(new ProcessClassContext(DomainObjectAnnotationFacetFactoryTest.Customer.class, null, mockMethodRemover, facetHolder));
->>>>>>> a3df937c
 
                 final Facet facet = facetHolder.getFacet(ImmutableFacet.class);
                 Assert.assertNull(facet);
@@ -681,11 +574,7 @@
             public void configured_value_set_to_false() {
                 allowingConfigurationToReturn(EditingObjectsConfiguration.EDIT_OBJECTS_KEY, "false");
 
-<<<<<<< HEAD
                 facetFactory.process(new ProcessClassContext(DomainObjectAnnotationFacetFactoryTest.Customer.class, mockMethodRemover, facetHolder));
-=======
-                facetFactory.process(new ProcessClassContext(DomainObjectAnnotationFacetFactoryTest.Customer.class, null, mockMethodRemover, facetHolder));
->>>>>>> a3df937c
 
                 final Facet facet = facetHolder.getFacet(ImmutableFacet.class);
                 Assert.assertNotNull(facet);
@@ -698,11 +587,7 @@
             public void configured_value_set_to_not_recognized() {
                 allowingConfigurationToReturn(EditingObjectsConfiguration.EDIT_OBJECTS_KEY, "foobar");
 
-<<<<<<< HEAD
                 facetFactory.process(new ProcessClassContext(DomainObjectAnnotationFacetFactoryTest.Customer.class, mockMethodRemover, facetHolder));
-=======
-                facetFactory.process(new ProcessClassContext(DomainObjectAnnotationFacetFactoryTest.Customer.class, null, mockMethodRemover, facetHolder));
->>>>>>> a3df937c
 
                 final Facet facet = facetHolder.getFacet(ImmutableFacet.class);
                 Assert.assertNull(facet);
@@ -711,42 +596,6 @@
             }
         }
 
-<<<<<<< HEAD
-=======
-        public static class WithImmutableAnnotation extends Editing {
-
-            @Before
-            public void setUp() throws Exception {
-                super.setUp();
-                ignoringConfiguration();
-            }
-
-            @Test
-            public void has_annotation() {
-
-                final ProcessClassContext processClassContext = new ProcessClassContext(CustomerWithImmutableAnnotation.class, null, mockMethodRemover, facetHolder);
-                facetFactory.process(processClassContext);
-
-                final Facet facet = facetHolder.getFacet(ImmutableFacet.class);
-                Assert.assertNotNull(facet);
-                Assert.assertTrue(facet instanceof ImmutableFacetForImmutableAnnotation);
-
-                expectNoMethodsRemoved();
-            }
-
-            @Test
-            public void does_not_have_annotation() {
-
-                facetFactory.process(new ProcessClassContext(DomainObjectAnnotationFacetFactoryTest.Customer.class, null, mockMethodRemover, facetHolder));
-
-                final Facet facet = facetHolder.getFacet(ImmutableFacet.class);
-                Assert.assertNull(facet);
-
-                expectNoMethodsRemoved();
-            }
-
-        }
->>>>>>> a3df937c
 
         public static class WithDomainObjectAnnotationWithEditingSetToAsConfigured extends Editing {
 
@@ -870,11 +719,7 @@
         @Test
         public void whenNoDomainObjectAnnotation() {
 
-<<<<<<< HEAD
             facetFactory.process(new ProcessClassContext(DomainObjectAnnotationFacetFactoryTest.Customer.class, mockMethodRemover, facetHolder));
-=======
-            facetFactory.process(new ProcessClassContext(DomainObjectAnnotationFacetFactoryTest.Customer.class, null, mockMethodRemover, facetHolder));
->>>>>>> a3df937c
 
             final Facet facet = facetHolder.getFacet(ObjectSpecIdFacet.class);
             Assert.assertNull(facet);
@@ -981,11 +826,7 @@
         @Test
         public void whenNoDomainObjectAnnotation() {
 
-<<<<<<< HEAD
             facetFactory.process(new ProcessClassContext(DomainObjectAnnotationFacetFactoryTest.Customer.class, mockMethodRemover, facetHolder));
-=======
-            facetFactory.process(new ProcessClassContext(DomainObjectAnnotationFacetFactoryTest.Customer.class, null, mockMethodRemover, facetHolder));
->>>>>>> a3df937c
 
             final Facet facet = facetHolder.getFacet(ViewModelFacet.class);
             Assert.assertNull(facet);
