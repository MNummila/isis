[[_rgsvc_persistence-layer-api_RepositoryService]]
= `RepositoryService`
:Notice: Licensed to the Apache Software Foundation (ASF) under one or more contributor license agreements. See the NOTICE file distributed with this work for additional information regarding copyright ownership. The ASF licenses this file to you under the Apache License, Version 2.0 (the "License"); you may not use this file except in compliance with the License. You may obtain a copy of the License at. http://www.apache.org/licenses/LICENSE-2.0 . Unless required by applicable law or agreed to in writing, software distributed under the License is distributed on an "AS IS" BASIS, WITHOUT WARRANTIES OR  CONDITIONS OF ANY KIND, either express or implied. See the License for the specific language governing permissions and limitations under the License.
:_basedir: ../../
:_imagesdir: images/


The `RepositoryService` collects together methods for creating, persisting and searching for entities from the underlying persistence store.
It acts as an abstraction over the JDO/DataNucleus objectstore.

You can use it during prototyping to write naive queries (find all rows, then filter using the Guava `Predicate` API, or you can use it to call JDO link:http://www.datanucleus.org/products/accessplatform_4_0/jdo/query.html#named[named queries] using JDOQL.

As an alternative, you could also use link:http://www.datanucleus.org/products/accessplatform_4_0/jdo/jdoql_typesafe.html[JDO typesafe queries] through the xref:../rgsvc/rgsvc.adoc#_rgsvc_persistence-layer-api_IsisJdoSupport[`IsisJdoSupport`] service.



== API

The API of `RepositoryService` is:

[source,java]
----
public interface RepositoryService {
    <T> T instantiate(final Class<T> ofType);                                               // <1>

    boolean isPersistent(Object domainObject);                                              // <2>
    void persist(Object domainObject);                                                      // <3>
    void persistAndFlush(Object domainObject);                                              // <4>

    void remove(Object persistentDomainObject);                                             // <5>
    void removeAndFlush(Object persistentDomainObject);                                     // <6>

    <T> List<T> allInstances(Class<T> ofType, long... range);                               // <7>

    <T> List<T> allMatches(Query<T> query);                                                 // <8>
    <T> List<T> allMatches(Class<T> ofType, Predicate<? super T> predicate, long... range); // <9>

    <T> T uniqueMatch(Query<T> query);                                                      // <10>
    <T> T uniqueMatch(final Class<T> ofType, final Predicate<T> predicate);                 // <11>

    @Deprecated
    <T> T firstMatch(Query<T> query);                                                       // <12>
    @Deprecated
    <T> T firstMatch(final Class<T> ofType, final Predicate<T> predicate);                  // <13>
}
----
<1> create a new non-persisted domain entity.
This is identical to
xref:../rgsvc/rgsvc.adoc#_rgsvc_core-domain-api_FactoryService[`FactoryService`]'s `instantiate(...)` method, but is provided in the
``RepositoryService``'s API too because instantiating and persisting objects are often done together.
<2> test whether a particular domain object is persistent or not
<3> persist (ie save) an object to the persistent object store (or do nothing if it is already persistent).
<4> persist (ie save) and flush; same as `persist()`, but also flushes changes to database and updates managed properties and collections (i.e., 1-1, 1-n, m-n relationships automatically maintained by the DataNucleus persistence mechanism).
<5> remove (ie delete) an object from the persistent object store (or do nothing if it has already been deleted).
<6> remove (delete) and flush;  same as `remove()`, but also flushes changes to database and updates managed properties and collections (i.e., 1-1, 1-n, m-n relationships automatically maintained by the DataNucleus persistence mechanism).
<7> return all persisted instances of specified type.
Mostly for prototyping, though can be useful to obtain all instances of domain entities if the number is known to be small.
The optional varargs parameters are for paging control; more on this below.
<8> all persistence instances matching the specified `Query`.
`Query` itself is an Isis abstraction on top of JDO/DataNucleus' Query API.
*This is the primary API used for querying*
<9> As the previous, but with client-side filtering using a `Predicate`.
Only really intended for prototyping.
<10> Returns the first instance that matches the supplied query.
If no instance is found then `null `will be returned, while if there is more that one instances a run-time exception will be thrown.
Generally this method is preferred for looking up an object by its (primary or alternate) key.
<11> As the previous, but with client-side filtering using a `Predicate`.
Only really intended for prototyping.
<12> (Deprecated) returns the first instance that matches the supplied query.  If no instance is found then `null `will be returned.
No exception is thrown if more than one matches, so this is less strict that `uniqueMatch(...)`.
<13> (Deprecated) As the previous, but with client-side filtering using a `Predicate`.
Only really intended for prototyping.


The `uniqueMatch(...)` methods are the recommended way of querying for (precisely) one instance.
The `firstMatch(...)` methods are for less strict querying.


== Usage

This section briefly discusses how application code can use (some of) these APIs.


=== Persist

[source,java]
----
Customer cust = repositoryService.instantiate(Customer.class);
cust.setFirstName("Freddie");
cust.setLastName("Mercury");
repositoryService.persist(cust);
----

You should be aware that by default Apache Isis queues up calls to `#persist()` and `#remove()`.
These are then executed either when the request completes (and the transaction commits), or if the queue is flushed.
This can be done either implicitly by the framework, or as the result of a direct call to `#flush()`.

<<<<<<< HEAD
By default the framework itself will cause `#flush()` to be called whenever a query is executed by way of `#allMatches(Query)`.
=======
By default the framework itself will cause `#flush()` to be called whenever a query is executed by way of `#allMatches(Query)`, as documented xref:../rgsvc/rgsvc.adoc#_rgsvc_core-domain-api_DomainObjectContainer_generic-repository-api[above].
>>>>>>> a3df937c
However, this behaviour can be disabled using the  xref:../rgcfg/rgcfg.adoc#_rgcfg_configuring-core[configuration property] `isis.services.container.disableAutoFlush`.



=== `persistAndFlush(...)`, `removeAndFlush(...)`

In some cases, such as when using managed properties and collections for implementing 1-1, 1-n, or m-n relationships, the developer needs to invoke `flush()` to send the changes to the DataNucleus persistence mechanism.
These managed properties and collections and then updated.

The `persistAndFlush(...)` and `removeAndFlush(...)` methods save the developer from having to additionally call the `flush(...)` method after calling `persist()` or `remove()`.

For example, the following code requires a flush to occur, so uses these methods:

[source,java]
----
public abstract class Warehouse extends SalesVIPEntity<Marketplace> {

    @Persistent(mappedBy = "marketplace", dependentElement = "true")
    @Getter @Setter                                                             // <1>
    private SortedSet<MarketplaceExcludedProduct> excludedProducts =
                            new TreeSet<MarketplaceExcludedProduct>();

    @Action(semantics = SemanticsOf.IDEMPOTENT)
    public MarketplaceExcludedProduct addExcludedProduct(final Product product) {
        MarketplaceExcludedProduct marketplaceExcludedProduct = this.findExcludedProduct(product);
        if (marketplaceExcludedProduct == null) {
            marketplaceExcludedProduct =
                this.factoryService.instantiate(MarketplaceExcludedProduct.class);
        }

        this.wrap(marketplaceExcludedProduct).setMarketplace(this);
        this.wrap(marketplaceExcludedProduct).setProduct(product);

        this.repositoryService.persistAndFlush(marketplaceExcludedProduct);     // <2>
        return marketplaceExcludedProduct;
    }

    @Action(semantics = SemanticsOf.IDEMPOTENT)
    public void deleteFromExcludedProducts(final Product product) {
        final MarketplaceExcludedProduct marketplaceExcludedProduct = findExcludedProduct(product);
        if (marketplaceExcludedProduct != null) {
            this.repositoryService.removeAndFlush(marketplaceExcludedProduct);
        }
    }
    ...                                                                         // <3>
}
----
<1> using lombok for brevity
<2> Needed for updating the managed properties and collections.
<3> injected services and other methods ommited

On the “addExcludedProduct()” action, if the user didn't flush, the following test would fail because the managed collection would not containing the given product:

[source,java]
----
@Test
public void addExcludedProduct() {

    // given
    final AmazonMarketplace amazonMarketplace = this.wrapSkipRules(
        this.marketplaceRepository).findOrCreateAmazonMarketplace(
            AmazonMarketplaceLocation.FRANCE);

    final Product product = this.wrap(this.productRepository)
        .createProduct(UUID.randomUUID().toString(), UUID.randomUUID().toString());

    // when
    this.wrap(amazonMarketplace).addExcludedProduct(product);

    // then
    Assertions.assertThat(
            this.wrapSkipRules(amazonMarketplace).findAllProductsExcluded()
        ).contains(product);                                                    // <1>
}
----
<1> this would fail.



=== Query and `xxxMatches(...)`

There are various implementations of the `Query` API, but these either duplicate functionality of the other overloads of `allMatches(...)` or they are not supported by the JDO/DataNucleus object store.
The only significant implementation of `Query` to be aware of is `QueryDefault`, which identifies a named query and a set of parameter/argument tuples.

For example, in the (non-ASF) http://github.com/isisaddons/isis-app-todoapp[Isis addons' todoapp] the `ToDoItem` is annotated:

[source,java]
----
@javax.jdo.annotations.Queries( {
    @javax.jdo.annotations.Query(
            name = "findByAtPathAndComplete", language = "JDOQL",               // <1>
            value = "SELECT "
                    + "FROM todoapp.dom.module.todoitem.ToDoItem "
                    + "WHERE atPath.indexOf(:atPath) == 0 "                     // <2>
                    + "   && complete == :complete"),                           // <3>
    ...
})
public class ToDoItem ... {
    ...
}
----
<1> name of the query
<2> defines the `atPath` parameter
<3> defines the `complete` parameter

This JDO query definitions are used in the `ToDoItemRepositoryImplUsingJdoql` service:

[source,java]
----
@DomainService(nature = NatureOfService.DOMAIN)
public class ToDoItemRepositoryImplUsingJdoql implements ToDoItemRepositoryImpl {
    @Programmatic
    public List<ToDoItem> findByAtPathAndCategory(final String atPath, final Category category) {
        return container.allMatches(
                new QueryDefault<>(ToDoItem.class,
                        "findByAtPathAndCategory",                              // <1>
                        "atPath", atPath,                                       // <2>
                        "category", category));                                 // <3>
    }
    ...
    @javax.inject.Inject
    DomainObjectContainer container;
}
----
<1> corresponds to the "findByAtPathAndCategory" JDO named query
<2> provide argument for the `atPath` parameter.
The pattern is parameter, argument, parameter, argument, ... and so on.
<3> provide argument for the `category` parameter.  The pattern is parameter, argument, parameter, argument, ... and so on.

Other JDOQL named queries (not shown) follow the exact same pattern.

With respect to the other query APIs, the varargs parameters are optional, but allow for (client-side and managed) paging.
The first parameter is the `start` (0-based, the second is the `count`.

[TIP]
====
It is also possible to query using DataNucleus' type-safe query API.
For more details, see xref:../rgsvc/rgsvc.adoc#_rgsvc_persistence-layer-api_IsisJdoSupport[`IsisJdoSupport`].
====



== Implementation

<<<<<<< HEAD
The core framework provides a default implementation of this service (`o.a.i.core.metamodel.services.repository.RepositoryServiceDefault`).

To use an alternative implementation, implement `RepositoryService` interface and use
xref:../rgant/rgant.adoc#_rgant-DomainServiceLayout_menuOrder[`@DomainServiceLayout#menuOrder()`] (as explained
in the xref:../rgsvc/rgsvc.adoc#__rgsvc_intro_overriding-the-services[introduction] to this guide).




=== (Disabling) Auto-flush

Normally any queries are automatically preceded by flushing pending commands to persist or remove objects.

This key allows this behaviour to be disabled.

     *
     * <p>
     *     Originally introduced as part of ISIS-1134 (fixing memory leaks in the objectstore)
     *     where it was found that the autoflush behaviour was causing a (now unrepeatable)
     *     data integrity error (see <a href="https://issues.apache.org/jira/browse/ISIS-1134?focusedCommentId=14500638&page=com.atlassian.jira.plugin.system.issuetabpanels:comment-tabpanel#comment-14500638">ISIS-1134 comment</a>, in the isis-module-security.
     *     However, that this could be circumvented by removing the call to flush().
     *     We don't want to break existing apps that might rely on this behaviour, on the
     *     other hand we want to fix the memory leak.  Adding this configuration property
     *     seems the most prudent way forward.
     * </p>
     */
    public static final String KEY_DISABLE_AUTOFLUSH = "isis.services.container.disableAutoFlush";
=======
The default implementation of this domain service is `o.a.i.core.metamodel.services.repository.RepositoryServiceDefault`.
>>>>>>> a3df937c


=== Configuration Properties

<<<<<<< HEAD
=======
The default implementation of this domain service supports the following configuration properties:

[cols="2a,1,3a", options="header"]
|===
|Property
|Value +
(default value)
|Description

|`isis.services.` +
`container.` +
`disableAutoFlush`
|`true`,`false` +
(`false`)
|Whether the `RepositoryService` (or `DomainObjectContainer` that delegates to it) should automatically flush pending changes prior to querying (via `allMatches()`, `firstMatch()` and so on).

|===
>>>>>>> a3df937c


== Usage Notes

The xref:../rgsvc/rgsvc.adoc#_rgsvc_core-domain-api_FactoryService[`FactoryService`] is often used in conjunction with the `RepositoryService`, to instantiate domain objects before persisting.
<|MERGE_RESOLUTION|>--- conflicted
+++ resolved
@@ -95,11 +95,7 @@
 These are then executed either when the request completes (and the transaction commits), or if the queue is flushed.
 This can be done either implicitly by the framework, or as the result of a direct call to `#flush()`.
 
-<<<<<<< HEAD
 By default the framework itself will cause `#flush()` to be called whenever a query is executed by way of `#allMatches(Query)`.
-=======
-By default the framework itself will cause `#flush()` to be called whenever a query is executed by way of `#allMatches(Query)`, as documented xref:../rgsvc/rgsvc.adoc#_rgsvc_core-domain-api_DomainObjectContainer_generic-repository-api[above].
->>>>>>> a3df937c
 However, this behaviour can be disabled using the  xref:../rgcfg/rgcfg.adoc#_rgcfg_configuring-core[configuration property] `isis.services.container.disableAutoFlush`.
 
 
@@ -244,43 +240,11 @@
 
 == Implementation
 
-<<<<<<< HEAD
-The core framework provides a default implementation of this service (`o.a.i.core.metamodel.services.repository.RepositoryServiceDefault`).
-
-To use an alternative implementation, implement `RepositoryService` interface and use
-xref:../rgant/rgant.adoc#_rgant-DomainServiceLayout_menuOrder[`@DomainServiceLayout#menuOrder()`] (as explained
-in the xref:../rgsvc/rgsvc.adoc#__rgsvc_intro_overriding-the-services[introduction] to this guide).
-
-
-
-
-=== (Disabling) Auto-flush
-
-Normally any queries are automatically preceded by flushing pending commands to persist or remove objects.
-
-This key allows this behaviour to be disabled.
-
-     *
-     * <p>
-     *     Originally introduced as part of ISIS-1134 (fixing memory leaks in the objectstore)
-     *     where it was found that the autoflush behaviour was causing a (now unrepeatable)
-     *     data integrity error (see <a href="https://issues.apache.org/jira/browse/ISIS-1134?focusedCommentId=14500638&page=com.atlassian.jira.plugin.system.issuetabpanels:comment-tabpanel#comment-14500638">ISIS-1134 comment</a>, in the isis-module-security.
-     *     However, that this could be circumvented by removing the call to flush().
-     *     We don't want to break existing apps that might rely on this behaviour, on the
-     *     other hand we want to fix the memory leak.  Adding this configuration property
-     *     seems the most prudent way forward.
-     * </p>
-     */
-    public static final String KEY_DISABLE_AUTOFLUSH = "isis.services.container.disableAutoFlush";
-=======
 The default implementation of this domain service is `o.a.i.core.metamodel.services.repository.RepositoryServiceDefault`.
->>>>>>> a3df937c
 
 
 === Configuration Properties
 
-<<<<<<< HEAD
-=======
 The default implementation of this domain service supports the following configuration properties:
 
 [cols="2a,1,3a", options="header"]
@@ -298,7 +262,6 @@
 |Whether the `RepositoryService` (or `DomainObjectContainer` that delegates to it) should automatically flush pending changes prior to querying (via `allMatches()`, `firstMatch()` and so on).
 
 |===
->>>>>>> a3df937c
 
 
 == Usage Notes
