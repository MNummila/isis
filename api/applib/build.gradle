description = 'Apache Isis Core - AppLib'
apply plugin: 'war'
apply plugin: 'io.freefair.lombok'

dependencies {
    compile project(':isis-parent:isis-schema')
    compile project(':isis-parent:isis:isis-core-commons')

    compile(Libs.javaeeApi)
    compile(Libs.findbugsAnnotations)
    compile(Libs.springContext)
    compile(Libs.jodaTime)

    compile(Libs.springBootStarterLog4j2) {
        exclude(module: 'slf4j-api')
    }
    compile(Libs.slf4jApi)

	testCompile project(':isis-parent:isis:isis-core-internaltestsupport')

    testCompile(Libs.junitJupiterApi)
    testCompile(Libs.junitJupiterEngine)
    testCompile(Libs.junitVintageEngine)
    testCompile(Libs.jmock)
    testCompile(Libs.jmockJunit4) {
        exclude(module: 'junit-dep')
        exclude(module: 'byte-buddy')
    }
    testCompile (Libs.assertjCore)
<<<<<<< HEAD
    testCompile project(':isis-parent:isis:isis-core-internaltestsupport')
=======
    
>>>>>>> cbefe32b
}

task packageTests(type: Jar) {
    from sourceSets.test.output
    classifier = 'tests'
}
artifacts.archives packageTests

<|MERGE_RESOLUTION|>--- conflicted
+++ resolved
@@ -3,8 +3,8 @@
 apply plugin: 'io.freefair.lombok'
 
 dependencies {
-    compile project(':isis-parent:isis-schema')
-    compile project(':isis-parent:isis:isis-core-commons')
+    compile project(':isis-schema')
+    compile project(':isis-core-commons')
 
     compile(Libs.javaeeApi)
     compile(Libs.findbugsAnnotations)
@@ -16,7 +16,7 @@
     }
     compile(Libs.slf4jApi)
 
-	testCompile project(':isis-parent:isis:isis-core-internaltestsupport')
+	testCompile project(':isis-core-internaltestsupport')
 
     testCompile(Libs.junitJupiterApi)
     testCompile(Libs.junitJupiterEngine)
@@ -27,11 +27,7 @@
         exclude(module: 'byte-buddy')
     }
     testCompile (Libs.assertjCore)
-<<<<<<< HEAD
-    testCompile project(':isis-parent:isis:isis-core-internaltestsupport')
-=======
-    
->>>>>>> cbefe32b
+
 }
 
 task packageTests(type: Jar) {
