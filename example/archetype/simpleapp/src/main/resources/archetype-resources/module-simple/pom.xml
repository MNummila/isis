--- conflicted
+++ resolved
@@ -103,10 +103,7 @@
     </build>
 
     <dependencies>
-<<<<<<< HEAD
-=======
 
->>>>>>> 4aeada02
     
     	<!-- ISIS API -->
     	
@@ -114,38 +111,10 @@
             <groupId>org.apache.isis.core</groupId>
             <artifactId>isis-core-applib</artifactId>
         </dependency>
-<<<<<<< HEAD
-        
-        <!-- ISIS CORE PLUGINS -->
-        
-=======
->>>>>>> 4aeada02
         <dependency>
-            <groupId>org.apache.isis.core</groupId>
-            <artifactId>isis-core-plugins-codegen-bytebuddy</artifactId>
+            <groupId>org.axonframework</groupId>
+            <artifactId>axon-core</artifactId>
         </dependency>
-        
-        <dependency>
-            <groupId>org.apache.isis.core</groupId>
-            <artifactId>isis-core-plugins-discovery-reflections</artifactId>
-        </dependency>
-    
-      	<dependency>
-            <groupId>org.apache.isis.core</groupId>
-            <artifactId>isis-core-plugins-jdo-datanucleus-5</artifactId>
-        </dependency>
-        
-        <dependency>
-            <groupId>org.apache.isis.core</groupId>
-            <artifactId>isis-core-plugins-eventbus-guava</artifactId>
-        </dependency>
-    
-    	<dependency>
-            <groupId>org.apache.isis.core</groupId>
-            <artifactId>isis-core-plugins-jaxrs-resteasy-3</artifactId>
-        </dependency>
-
-        <!-- TESTS -->
 
         <dependency>
             <groupId>org.datanucleus</groupId>
@@ -155,8 +124,6 @@
         <!-- TESTS -->
 
         <dependency>
-<<<<<<< HEAD
-=======
             <groupId>org.apache.isis.mavendeps</groupId>
             <artifactId>isis-mavendeps-testing</artifactId>
             <type>pom</type>
@@ -164,7 +131,6 @@
         </dependency>
 
         <dependency>
->>>>>>> 4aeada02
             <groupId>org.hsqldb</groupId>
             <artifactId>hsqldb</artifactId>
             <scope>test</scope>
