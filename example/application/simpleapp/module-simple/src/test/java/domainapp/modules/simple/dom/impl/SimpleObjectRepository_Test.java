/**
 *  Licensed to the Apache Software Foundation (ASF) under one or more
 *  contributor license agreements.  See the NOTICE file distributed with
 *  this work for additional information regarding copyright ownership.
 *  The ASF licenses this file to You under the Apache License, Version 2.0
 *  (the "License"); you may not use this file except in compliance with
 *  the License.  You may obtain a copy of the License at
 *
 *     http://www.apache.org/licenses/LICENSE-2.0
 *
 *  Unless required by applicable law or agreed to in writing, software
 *  distributed under the License is distributed on an "AS IS" BASIS,
 *  WITHOUT WARRANTIES OR CONDITIONS OF ANY KIND, either express or implied.
 *  See the License for the specific language governing permissions and
 *  limitations under the License.
 */
package domainapp.modules.simple.dom.impl;

import java.util.List;

import com.google.common.collect.Lists;

import org.hamcrest.Description;
import org.hamcrest.Matcher;
import org.hamcrest.TypeSafeMatcher;
import org.jmock.Expectations;
import org.jmock.auto.Mock;
import org.junit.Before;
import org.junit.Rule;
import org.junit.Test;

<<<<<<< HEAD
import org.apache.isis.applib.services.registry.ServiceRegistry;
=======
>>>>>>> acbcc5c9
import org.apache.isis.applib.services.repository.RepositoryService;
import org.apache.isis.core.unittestsupport.jmocking.JMockActions;
import org.apache.isis.core.unittestsupport.jmocking.JUnitRuleMockery2;
import org.apache.isis.core.unittestsupport.jmocking.JUnitRuleMockery2.Mode;

import static org.assertj.core.api.Assertions.assertThat;

public class SimpleObjectRepository_Test {

    @Rule
    public JUnitRuleMockery2 context = JUnitRuleMockery2.createFor(Mode.INTERFACES_AND_CLASSES);

    @Mock
<<<<<<< HEAD
    ServiceRegistry mockServiceRegistry;
    
    @Mock
=======
>>>>>>> acbcc5c9
    RepositoryService mockRepositoryService;

    SimpleObjectRepository simpleObjectRepository;

    @Before
    public void setUp() throws Exception {
        simpleObjectRepository = new SimpleObjectRepository();
        simpleObjectRepository.repositoryService = mockRepositoryService;
    }

    public static class Create extends SimpleObjectRepository_Test {

        @Test
        public void happyCase() throws Exception {

            final String someName = "Foobar";

            // given
            context.checking(new Expectations() {
                {
                    oneOf(mockRepositoryService).persist(with(nameOf(someName)));
                    will(JMockActions.returnArgument(0));
                }

            });

            // when
            final SimpleObject obj = simpleObjectRepository.create(someName);

            // then
            assertThat(obj).isNotNull();
            assertThat(obj.getName()).isEqualTo(someName);
        }

        private static Matcher<SimpleObject> nameOf(final String name) {
            return new TypeSafeMatcher<SimpleObject>() {
                @Override
                protected boolean matchesSafely(final SimpleObject item) {
                    return name.equals(item.getName());
                }

                @Override
                public void describeTo(final Description description) {
                    description.appendText("has name of '" + name + "'");
                }
            };
        }
    }

    public static class ListAll extends SimpleObjectRepository_Test {

        @Test
        public void happyCase() throws Exception {

            // given
            final List<SimpleObject> all = Lists.newArrayList();

            context.checking(new Expectations() {
                {
                    oneOf(mockRepositoryService).allInstances(SimpleObject.class);
                    will(returnValue(all));
                }
            });

            // when
            final List<SimpleObject> list = simpleObjectRepository.listAll();

            // then
            assertThat(list).isEqualTo(all);
        }
    }
}<|MERGE_RESOLUTION|>--- conflicted
+++ resolved
@@ -29,10 +29,6 @@
 import org.junit.Rule;
 import org.junit.Test;
 
-<<<<<<< HEAD
-import org.apache.isis.applib.services.registry.ServiceRegistry;
-=======
->>>>>>> acbcc5c9
 import org.apache.isis.applib.services.repository.RepositoryService;
 import org.apache.isis.core.unittestsupport.jmocking.JMockActions;
 import org.apache.isis.core.unittestsupport.jmocking.JUnitRuleMockery2;
@@ -46,12 +42,6 @@
     public JUnitRuleMockery2 context = JUnitRuleMockery2.createFor(Mode.INTERFACES_AND_CLASSES);
 
     @Mock
-<<<<<<< HEAD
-    ServiceRegistry mockServiceRegistry;
-    
-    @Mock
-=======
->>>>>>> acbcc5c9
     RepositoryService mockRepositoryService;
 
     SimpleObjectRepository simpleObjectRepository;
