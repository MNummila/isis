/*
 *  Licensed to the Apache Software Foundation (ASF) under one
 *  or more contributor license agreements.  See the NOTICE file
 *  distributed with this work for additional information
 *  regarding copyright ownership.  The ASF licenses this file
 *  to you under the Apache License, Version 2.0 (the
 *  "License"); you may not use this file except in compliance
 *  with the License.  You may obtain a copy of the License at
 *
 *        http://www.apache.org/licenses/LICENSE-2.0
 *
 *  Unless required by applicable law or agreed to in writing,
 *  software distributed under the License is distributed on an
 *  "AS IS" BASIS, WITHOUT WARRANTIES OR CONDITIONS OF ANY
 *  KIND, either express or implied.  See the License for the
 *  specific language governing permissions and limitations
 *  under the License.
 */

package org.apache.isis.viewer.wicket.model.models;

import java.util.Arrays;
import java.util.List;

import org.junit.Test;

<<<<<<< HEAD
import org.apache.isis.testing.unittestsupport.applib.dom.matchers.IsisMatchers;

import static org.junit.Assert.assertThat;
=======
import static org.junit.jupiter.api.Assertions.assertEquals;
>>>>>>> cbefe32b

public class LowestCommonSuperclassClosureTest {

    static class Animal {
    }

    static class Mineral {
    }

    static class Vegetable {
    }

    static class Mammal extends Animal {
    }

    static class Lion extends Mammal {
    }

    @Test
    public void nothingInCommon() {
        assertLowestCommonOfListIs(Arrays.asList(new Animal(), new Mineral(), new Vegetable()), Object.class);
    }

    @Test
    public void superclassInCommon() {
        assertLowestCommonOfListIs(Arrays.asList(new Animal(), new Mammal()), Animal.class);
    }

    @Test
    public void subclassInCommon() {
        assertLowestCommonOfListIs(Arrays.asList(new Lion(), new Lion()), Lion.class);
    }

    private static void assertLowestCommonOfListIs(List<Object> list, Class<?> expected) {
        Util.LowestCommonSuperclassFinder finder =
                new Util.LowestCommonSuperclassFinder();
        list.forEach(finder::collect);
        assertEquals(expected, finder.getLowestCommonSuperclass().get());
    }

}<|MERGE_RESOLUTION|>--- conflicted
+++ resolved
@@ -24,30 +24,15 @@
 
 import org.junit.Test;
 
-<<<<<<< HEAD
-import org.apache.isis.testing.unittestsupport.applib.dom.matchers.IsisMatchers;
-
-import static org.junit.Assert.assertThat;
-=======
 import static org.junit.jupiter.api.Assertions.assertEquals;
->>>>>>> cbefe32b
 
 public class LowestCommonSuperclassClosureTest {
 
-    static class Animal {
-    }
-
-    static class Mineral {
-    }
-
-    static class Vegetable {
-    }
-
-    static class Mammal extends Animal {
-    }
-
-    static class Lion extends Mammal {
-    }
+    static class Animal {}
+    static class Mineral {}
+    static class Vegetable {}
+    static class Mammal extends Animal {}
+    static class Lion extends Mammal {}
 
     @Test
     public void nothingInCommon() {
@@ -65,10 +50,11 @@
     }
 
     private static void assertLowestCommonOfListIs(List<Object> list, Class<?> expected) {
-        Util.LowestCommonSuperclassFinder finder =
+        Util.LowestCommonSuperclassFinder finder = 
                 new Util.LowestCommonSuperclassFinder();
         list.forEach(finder::collect);
         assertEquals(expected, finder.getLowestCommonSuperclass().get());
     }
 
+
 }