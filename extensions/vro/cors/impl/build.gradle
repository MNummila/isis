--- conflicted
+++ resolved
@@ -2,15 +2,9 @@
 description = 'Apache Isis Ext - CORS (impl)'
 apply plugin: 'java-library'
 dependencies {
-<<<<<<< HEAD
-    compile project(':isis-core-metamodel')
-    compile(Libs.corsFilter)
-    providedCompile project(':isis-core-webapp')
-=======
-    implementation project(':isis-parent:isis:isis-core-metamodel')
+    implementation project(':isis-core-metamodel')
     implementation(Libs.springWeb)
-    implementation project(':isis-parent:isis:isis-core-webapp')
->>>>>>> 1fc6060c
+    implementation project(':isis-core-webapp')
 }
 
 task packageTests(type: Jar) {
